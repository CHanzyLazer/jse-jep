--- conflicted
+++ resolved
@@ -104,11 +104,8 @@
 
 
 def get_java_linker_args():
-<<<<<<< HEAD
-=======
     if is_apple_jdk():
         return ['-framework JavaVM']
->>>>>>> 48d1ecca
     return []
 
 
