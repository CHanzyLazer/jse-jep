/**
 * Copyright (c) 2004-2022 JEP AUTHORS.
 *
 * This file is licensed under the the zlib/libpng License.
 *
 * This software is provided 'as-is', without any express or implied
 * warranty. In no event will the authors be held liable for any
 * damages arising from the use of this software.
 *
 * Permission is granted to anyone to use this software for any
 * purpose, including commercial applications, and to alter it and
 * redistribute it freely, subject to the following restrictions:
 *
 *     1. The origin of this software must not be misrepresented; you
 *     must not claim that you wrote the original software. If you use
 *     this software in a product, an acknowledgment in the product
 *     documentation would be appreciated but is not required.
 *
 *     2. Altered source versions must be plainly marked as such, and
 *     must not be misrepresented as being the original software.
 *
 *     3. This notice may not be removed or altered from any source
 *     distribution.
 */
package jep;

import java.io.File;
import java.util.Map;

import jep.python.MemoryManager;

/**
 * As of Jep 3.9, you should strive to instantiate either a SubInterpreter or a
 * SharedInterpreter instance and for interacting with the interpreter use the
 * interface Interpreter. If you previously used Jep instances, use
 * SubInterpreter instances to retain the same behavior.
 *
 * <p>
 * Embeds CPython in Java. Each Jep provides access to a Python interpreter and
 * maintains an independent global namespace for Python variables. Values can be
 * passed from Java to Python using the various set() methods. Various methods,
 * such as {@link #eval(String)} and {@link #invoke(String, Object...)} can be
 * used to execute Python code. Python variables can be accessed using
 * {@link #getValue(String)}.
 * </p>
 *
 * <p>
 * In general, methods called on a Jep instance must be called from the same
 * thread that created the instance. To maintain stability, avoid having two Jep
 * instances running on the same thread at the same time. Instead provide
 * different threads or close() one before instantiating another on the same
 * thread. Jep instances should always be closed when no longer needed to
 * prevent memory leaks.
 * </p>
 *
 */
public abstract class Jep implements Interpreter {

    private static final String THREAD_WARN = "JEP THREAD WARNING: ";

    private boolean closed = false;

    private long tstate = 0;

    // all calls must originate from same thread
    private Thread thread = null;

    // used by default if not passed/set by caller
    private ClassLoader classLoader = null;

    // eval() storage.
    private StringBuilder evalLines = null;

    private boolean interactive = false;

    private final MemoryManager memoryManager;

    private final boolean isSubInterpreter;

    // windows requires this as unix newline...
    private static final String LINE_SEP = "\n";

    /**
     * Tracks if this thread has been used for an interpreter before. Using
     * different interpreter instances on the same thread is iffy at best. If
     * you make use of CPython extensions (e.g. numpy) that use the GIL, then
     * this gets even more risky and can potentially deadlock.
     */
    private static final ThreadLocal<Boolean> threadUsed = new ThreadLocal<Boolean>() {
        @Override
        protected Boolean initialValue() {
            return false;
        }
    };

    // -------------------------------------------------- constructors

    /**
     * Creates a new <code>Jep</code> instance and its associated interpreter.
     *
     * @deprecated Deprecated in 3.9. Use SubInterpreter or SharedInterpreter
     *             instead. If you used Jep objects in previous releases, use
     *             SubIntepreter for the same behavior.
     *
     * @throws JepException
     *             if an error occurs
     */
    @Deprecated
    public Jep() throws JepException {
        this(new JepConfig());
    }

    /**
     * Creates a new <code>Jep</code> instance and its associated interpreter.
     *
     * @param config
     *            the configuration for the Jep instance
     *
     * @deprecated Deprecated in 3.9. Use SubInterpreter or SharedInterpreter
     *             instead. If you used Jep objects in previous releases, use
     *             SubIntepreter for the same behavior.
     *
     * @throws JepException
     *             if an error occurs
     */
    @Deprecated
    public Jep(JepConfig config) throws JepException {
        this(config, true, new MemoryManager());
    }

    protected Jep(JepConfig config, boolean useSubInterpreter, MemoryManager memoryManager)
            throws JepException {
        MainInterpreter mainInterpreter = MainInterpreter.getMainInterpreter();
        if (threadUsed.get()) {
            Thread current = Thread.currentThread();
            String warning = THREAD_WARN +
                "Unsafe reuse of thread " + current.getName() +
                " for another Python Interpreter.\n" +
                "Please close() the previous Interpreter to ensure stability.";
            throw new JepException(warning);
        }

        this.isSubInterpreter = useSubInterpreter;
        this.memoryManager = memoryManager;

        if (config.classLoader == null) {
            this.classLoader = this.getClass().getClassLoader();
        } else {
            this.classLoader = config.classLoader;
        }

        boolean hasSharedModules = config.sharedModules != null
                && !config.sharedModules.isEmpty();

        if (hasSharedModules && config.subInterpOptions.isolated) {
            throw new JepException("Shared modules cannot be used with isolated interpreters.");
        } else if (hasSharedModules && config.subInterpOptions.useMainObmalloc == 0) {
            throw new JepException("Shared modules can only be used with a shared allocator.");
        }

        this.interactive = config.interactive;
        SubInterpreterOptions interpOptions = config.subInterpOptions;
        this.tstate = init(this.classLoader, hasSharedModules,
                useSubInterpreter, interpOptions.isolated,
                interpOptions.useMainObmalloc,
                interpOptions.allowFork, interpOptions.allowExec,
                interpOptions.allowThreads, interpOptions.allowDaemonThreads,
                interpOptions.checkMultiInterpExtensions,
                interpOptions.ownGIL);
        threadUsed.set(true);
        this.thread = Thread.currentThread();
        configureInterpreter(config);
        this.memoryManager.openInterpreter(this);
    }

    protected void configureInterpreter(JepConfig config) throws JepException {
        // why write C code if you don't have to? :-)
        if (config.includePath != null) {
            String includePath = config.includePath.toString();

            // Added for compatibility with Windows file system
            if (includePath.contains("\\")) {
                includePath = includePath.replace("\\", "\\\\");
            }

            exec("import sys");
            exec("sys.path += '" + includePath + "'.split('"
                    + File.pathSeparator + "')");
        }
        boolean hasSharedModules = config.sharedModules != null
                && !config.sharedModules.isEmpty();

        eval("import jep");
        if (hasSharedModules) {
            set("sharedModules", config.sharedModules);
            set("sharedImporter", MainInterpreter.getMainInterpreter());
            exec("jep.shared_modules_hook.setupImporter(sharedModules,sharedImporter)");
            exec("del sharedModules");
            exec("del sharedImporter");
        }
        setupJavaImportHook(config.classEnquirer);
        if (config.redirectStdout != null || config.redirectStderr != null) {
            exec("from jep import redirect_streams");
            if (config.redirectStdout != null) {
                invoke("redirect_streams.redirectStdout", config.redirectStdout);
            }
            if (config.redirectStderr != null) {
                invoke("redirect_streams.redirectStderr", config.redirectStderr);
            }
        }
    }

    protected void setupJavaImportHook(ClassEnquirer enquirer)
            throws JepException {
        if (enquirer == null) {
            enquirer = ClassList.getInstance();
        }
        set("classlist", enquirer);
        exec("from jep import java_import_hook");
        exec("java_import_hook.setupImporter(classlist)");
        exec("del classlist");
        exec("del java_import_hook");
    }

    private native long init(ClassLoader classloader, boolean hasSharedModules,
            boolean useSubinterpreter, boolean isolated, int useMainObmalloc,
	    int allowFork, int allowExec, int allowThreads, int allowDaemonThreads,
            int checkMultiInterpExtensions, int ownGIL) throws JepException;

    /**
     * Checks if the current thread is valid for the method call. All calls must
     * check the thread.
     *
     * @deprecated For internal usage only.
     *
     *             <b>Internal Only</b>
     *
     * @throws JepException
     *             if an error occurs
     */
    @SuppressWarnings("DeprecatedIsStillUsed")
    @Deprecated
    public void isValidThread() throws JepException {
        if (this.thread != Thread.currentThread())
            throw new JepException("Invalid thread access.");
        if (this.closed)
            throw new JepException("Jep instance has been closed.");
        if (this.tstate == 0)
            throw new JepException("Initialization failed.");
    }

    @Override
    public void runScript(String script) throws JepException {
        isValidThread();

        if (script == null)
            throw new JepException("Script filename cannot be null.");

        File file = new File(script);
        if (!file.exists() || !file.canRead())
            throw new JepException("Invalid file: " + file.getAbsolutePath());
        run(this.tstate, script);
    }

    private native void run(long tstate, String script) throws JepException;

    @Override
    public Object invoke(String name, Object... args) throws JepException {
        isValidThread();
        if (name == null || name.trim().isEmpty()) {
            throw new JepException("Invalid function name.");
        }

        return invoke(this.tstate, name, args, null);
    }

    @Override
    public Object invoke(String name, Map<String, Object> kwargs)
            throws JepException {
        isValidThread();
        if (name == null || name.trim().isEmpty()) {
            throw new JepException("Invalid function name.");
        }

        return invoke(this.tstate, name, null, kwargs);
    }

    @Override
    public Object invoke(String name, Object[] args, Map<String, Object> kwargs)
            throws JepException {
        isValidThread();
        if (name == null || name.trim().isEmpty()) {
            throw new JepException("Invalid function name.");
        }

        return invoke(this.tstate, name, args, kwargs);
    }

    private native Object invoke(long tstate, String name, Object[] args,
            Map<String, Object> kwargs);

    @Override
    public boolean eval(String str) throws JepException {
        isValidThread();

        try {
            // trim windows \r\n
            if (str != null) {
                str = str.replaceAll("\r", "");
            }

            if (str == null || str.trim().isEmpty()) {
                if (!this.interactive) {
                    return false;
                }
                if (this.evalLines == null) {
                    return true; // nothing to eval
                }

                // null means we send lines, whether or not it compiles.
                eval(this.tstate, this.evalLines.toString());
                this.evalLines = null;
                return true;
            }

            // first check if it compiles by itself
            if (!this.interactive || (this.evalLines == null
                    && compileString(this.tstate, str) == 1)) {
                eval(this.tstate, str);
                return true;
            }

            // doesn't compile on it's own, append to eval
            if (this.evalLines == null) {
                this.evalLines = new StringBuilder();
            } else {
                evalLines.append(LINE_SEP);
            }
            evalLines.append(str);

            return false;
        } catch (JepException e) {
            this.evalLines = null;
            throw e;
        }
    }

    private native int compileString(long tstate, String str)
            throws JepException;

    private native void eval(long tstate, String str) throws JepException;

    @Override
    public void exec(String str) throws JepException {
        isValidThread();
        exec(this.tstate, str);
    }

    private native void exec(long tstate, String str) throws JepException;

    @Override
    public Object getValue(String str) throws JepException {
        isValidThread();

        return getValue(this.tstate, str, Object.class);
    }

    @Override
    public <T> T getValue(String str, Class<T> clazz) throws JepException {
        isValidThread();

        return clazz.cast(getValue(this.tstate, str, clazz));
    }

    private native Object getValue(long tstate, String str, Class<?> clazz)
            throws JepException;

    // -------------------------------------------------- set things

    @Override
    public void set(String name, Object v) throws JepException {
        isValidThread();
        set(tstate, name, v);
    }

    private native void set(long tstate, String name, Object v)
            throws JepException;

    // -------------------------------------------------- close me

    /**
     * Gets the memory manager associated with this Jep instance. The memory
     * manager attempts to track native memory usage of PyObjects.
     *
     * @return the memory manager
     */
    protected MemoryManager getMemoryManager() {
        return memoryManager;
    }

    protected long getThreadState() {
        return tstate;
    }

    /**
     * Gets the class loader associated with this Jep instance.
     *
     * @return the class loader
     */
    protected ClassLoader getClassLoader() {
        return classLoader;
    }

    /**
     * Shuts down the Python interpreter. Make sure you call this to prevent
     * memory leaks.
     *
     */
    @Override
    public synchronized void close() throws JepException {
        if (this.closed)
            return;

        if (!Thread.currentThread().equals(thread)) {
            /*
             * This is inherently unsafe, the thread state information inside
             * Python can get screwed up if a sub-interpreter is closed from a
             * different thread. Py_EndInterpreter is assuming that the
             * interpreter is being ended from the same thread. If close() is
             * called from a different thread, at best you will lose a little
             * bit of memory, at worst you will screw up Python's internal
             * tracking of thread state, which could lead to deadlocks or
             * crashes.
             */
            Thread current = Thread.currentThread();
            String warning = THREAD_WARN +
                "Unsafe close() of Python sub-interpreter by thread " +
                current.getName() +
                ".\nPlease close() from the creating thread to ensure stability.";
            throw new JepException(warning);
        }

        if (isSubInterpreter) {
<<<<<<< HEAD
            exec("import sys");
            Boolean hasThreads = getValue("'threading' in sys.modules",
                    Boolean.class);
            if (hasThreads) {
                Integer count = getValue(
                        "sys.modules['threading'].active_count()",
                        Integer.class);
                if (count > 1) {
                    throw new JepException(
                            "All threads must be stopped before closing Jep.");
                }
=======
            /*
             * All background threads must complete before closing an
             * interpreter.
             *
             * If threading is not already imported then there are no other
             * threads so avoid importing threading because that creates new
             * objects that aren't needed.
             *
             * In recent Python versions(>=3.13) there will always be at least
             * 2 active threads here, the main thread on the main interpreter
             * and this thread running the sub-interpreter.
             *
             * In older versions of python the minimum number of active threads
             * should be 1 because each sub-interpreter would treat the first
             * thread on that interpreter as the main thread.
             *
             * This behavior change in python was caused by
             * https://github.com/python/cpython/issues/114271
             */  
            exec("def _check_single_thread():\n" +
                 "  import sys\n" +
                 "  if 'threading' in sys.modules:\n" +
                 "    import threading\n" +
                 "    if sys.version_info.major == 3 \\\n" +
                 "          and sys.version_info.minor < 13:\n" +
                 "      return threading.active_count() <= 1\n" +
                 "    else:\n" +
                 "      return threading.active_count() <= 2\n" +
                 "  else:\n" +
                 "    return True\n");
            Boolean singleThread = getValue("_check_single_thread()", Boolean.class);
            if (!singleThread.booleanValue()) {
                throw new JepException(
                        "All threads must be stopped before closing Jep.");
>>>>>>> 24caee25
            }
        }

        getMemoryManager().closeInterpreter(this);

        // don't attempt close twice if something goes wrong
        this.closed = true;

        if (isSubInterpreter) {
            exec(this.tstate, "import jep");
            exec(this.tstate, "jep.shared_modules_hook.teardownImporter()");
        }

        this.close(tstate);
        this.tstate = 0;

        threadUsed.set(false);
    }

    private native void close(long tstate);

}<|MERGE_RESOLUTION|>--- conflicted
+++ resolved
@@ -441,19 +441,6 @@
         }
 
         if (isSubInterpreter) {
-<<<<<<< HEAD
-            exec("import sys");
-            Boolean hasThreads = getValue("'threading' in sys.modules",
-                    Boolean.class);
-            if (hasThreads) {
-                Integer count = getValue(
-                        "sys.modules['threading'].active_count()",
-                        Integer.class);
-                if (count > 1) {
-                    throw new JepException(
-                            "All threads must be stopped before closing Jep.");
-                }
-=======
             /*
              * All background threads must complete before closing an
              * interpreter.
@@ -485,10 +472,9 @@
                  "  else:\n" +
                  "    return True\n");
             Boolean singleThread = getValue("_check_single_thread()", Boolean.class);
-            if (!singleThread.booleanValue()) {
+            if (!singleThread) {
                 throw new JepException(
                         "All threads must be stopped before closing Jep.");
->>>>>>> 24caee25
             }
         }
 
