--- conflicted
+++ resolved
@@ -222,11 +222,7 @@
 
 intptr_t pyembed_thread_init(JNIEnv *env, jobject cl, jobject caller) {
     JepThread *jepThread;
-<<<<<<< HEAD
-    PyObject  *tdict, *main_module, *globals;
-=======
     PyObject  *tdict, *mod_main, *globals;
->>>>>>> 53d5085a
     
     if(cl == NULL) {
         THROW_JEP(env, "Invalid Classloader.");
@@ -251,23 +247,14 @@
     if(!cache_primitive_classes(env))
         printf("WARNING: failed to get primitive class types.\n");
 
-<<<<<<< HEAD
-    main_module = PyImport_AddModule("__main__");                      /* borrowed */
-    if(main_module == NULL) {
-=======
     mod_main = PyImport_AddModule("__main__");                      /* borrowed */
     if(mod_main == NULL) {
->>>>>>> 53d5085a
         THROW_JEP(env, "Couldn't add module __main__.");
         PyEval_ReleaseLock();
         return 0;
     }
     
-<<<<<<< HEAD
-    globals = PyModule_GetDict(main_module);
-=======
     globals = PyModule_GetDict(mod_main);
->>>>>>> 53d5085a
     Py_INCREF(globals);
 
     // init static module
@@ -1191,11 +1178,7 @@
 
     if(PyInt_Check(result)) {
         jclass clazz;
-<<<<<<< HEAD
-        jlong i = PyInt_AS_LONG(result);
-=======
         jint i = (jint) PyInt_AS_LONG(result);
->>>>>>> 53d5085a
 
         clazz = (*env)->FindClass(env, "java/lang/Integer");
 
@@ -1565,11 +1548,7 @@
 		/* Read only two bytes of the magic. If the file was opened in
 		   text mode, the bytes 3 and 4 of the magic (\r\n) might not
 		   be read as they are on disk. */
-<<<<<<< HEAD
-		long halfmagic = PyImport_GetMagicNumber() & 0xFFFF;
-=======
 		unsigned int halfmagic = (unsigned int) PyImport_GetMagicNumber() & 0xFFFF;
->>>>>>> 53d5085a
 		unsigned char buf[2];
 		/* Mess:  In case of -x, the stream is NOT at its start now,
 		   and ungetc() was used to push back the first newline,
