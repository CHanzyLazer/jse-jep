/* -*- Mode: C; indent-tabs-mode: nil; c-basic-offset: 4 c-style: "K&R" -*- */
/*
   jep - Java Embedded Python

   Copyright (c) 2015 JEP AUTHORS.

   This file is licenced under the the zlib/libpng License.

   This software is provided 'as-is', without any express or implied
   warranty. In no event will the authors be held liable for any
   damages arising from the use of this software.

   Permission is granted to anyone to use this software for any
   purpose, including commercial applications, and to alter it and
   redistribute it freely, subject to the following restrictions:

   1. The origin of this software must not be misrepresented; you
   must not claim that you wrote the original software. If you use
   this software in a product, an acknowledgment in the product
   documentation would be appreciated but is not required.

   2. Altered source versions must be plainly marked as such, and
   must not be misrepresented as being the original software.

   3. This notice may not be removed or altered from any source
   distribution.


   *****************************************************************************
   This file handles two main things:
   - startup, shutdown of interpreters.
      (those are the pyembed_* functions)
   - setting of parameters
      (the pyembed_set*)

   The really interesting stuff is not here. :-) This file simply makes calls
   to the type definitions for pyjobject, etc.
   *****************************************************************************
*/

#if STDC_HEADERS
    #include <stdio.h>
#endif

#include "Jep.h"

/*
 * fixes compiler warnings about PyMarshal_ReadLongFromFile and
 * PyMarshal_ReadLastObjectFromFile
 */
#include "marshal.h"


#ifdef __APPLE__
    #ifndef WITH_NEXT_FRAMEWORK
        #include <crt_externs.h>
        // workaround for
        // http://bugs.python.org/issue1602133
        char **environ = NULL;
    #endif
#endif

static PyThreadState *mainThreadState = NULL;

static PyObject* pyembed_findclass(PyObject*, PyObject*);
static PyObject* pyembed_forname(PyObject*, PyObject*);
static PyObject* pyembed_set_print_stack(PyObject*, PyObject*);
static PyObject* pyembed_jproxy(PyObject*, PyObject*);

static int maybe_pyc_file(FILE*, const char*, const char*, int);
static void pyembed_run_pyc(JepThread *jepThread, FILE *);


// ClassLoader.loadClass
static jmethodID loadClassMethod = 0;

// jep.Proxy.newProxyInstance
static jmethodID newProxyMethod = 0;

#if PY_MAJOR_VERSION < 3
    // Integer(int)
    static jmethodID integerIConstructor = 0;
#endif

// Long(long)
static jmethodID longJConstructor = 0;

// Double(double)
static jmethodID doubleDConstructor = 0;

// Boolean(boolean)
static jmethodID booleanBConstructor = 0;

// ArrayList(int)
static jmethodID arraylistIConstructor = 0;
static jmethodID arraylistAdd = 0;

// HashMap(int)
static jmethodID hashmapIConstructor = 0;
static jmethodID hashmapPut = 0;

static struct PyMethodDef jep_methods[] = {
    {
        "findClass",
        pyembed_findclass,
        METH_VARARGS,
        "Find and instantiate a system class, somewhat faster than forName."
    },

    {
        "forName",
        pyembed_forname,
        METH_VARARGS,
        "Find and return a jclass object using the supplied ClassLoader."
    },

    {
        "jarray",
        pyjarray_new_v,
        METH_VARARGS,
        "Create a new primitive array in Java.\n"
        "Accepts:\n"
        "(size, type _ID, [0]) || "
        "(size, JCHAR_ID, [string value] || "
        "(size, jobject) || "
        "(size, str) || "
        "(size, jarray)"
    },

    {
        "printStack",
        pyembed_set_print_stack,
        METH_VARARGS,
        "Turn on printing of stack traces (True|False)"
    },

    {
        "jproxy",
        pyembed_jproxy,
        METH_VARARGS,
        "Create a Proxy class for a Python object.\n"
        "Accepts two arguments: ([a class object], [list of java interfaces "
        "to implement, string names])"
    },

    { NULL, NULL }
};

#if PY_MAJOR_VERSION >= 3
static struct PyModuleDef jep_module_def = {
    PyModuleDef_HEAD_INIT,
    "_jep",              /* m_name */
    "_jep",              /* m_doc */
    -1,                  /* m_size */
    jep_methods,         /* m_methods */
    NULL,                /* m_reload */
    NULL,                /* m_traverse */
    NULL,                /* m_clear */
    NULL,                /* m_free */
};
#endif


static PyObject* initjep(void)
{
    PyObject *modjep;

#if PY_MAJOR_VERSION >= 3
    PyObject *sysmodules;
    modjep = PyModule_Create(&jep_module_def);
    sysmodules = PyImport_GetModuleDict();
    PyDict_SetItemString(sysmodules, "_jep", modjep);
#else
    PyImport_AddModule("_jep");
    Py_InitModule((char *) "_jep", jep_methods);
#endif
    modjep = PyImport_ImportModule("_jep");
    if (modjep == NULL) {
        printf("WARNING: couldn't import module _jep.\n");
    } else {
        // stuff for making new pyjarray objects
        PyModule_AddIntConstant(modjep, "JBOOLEAN_ID", JBOOLEAN_ID);
        PyModule_AddIntConstant(modjep, "JINT_ID", JINT_ID);
        PyModule_AddIntConstant(modjep, "JLONG_ID", JLONG_ID);
        PyModule_AddIntConstant(modjep, "JSTRING_ID", JSTRING_ID);
        PyModule_AddIntConstant(modjep, "JDOUBLE_ID", JDOUBLE_ID);
        PyModule_AddIntConstant(modjep, "JSHORT_ID", JSHORT_ID);
        PyModule_AddIntConstant(modjep, "JFLOAT_ID", JFLOAT_ID);
        PyModule_AddIntConstant(modjep, "JCHAR_ID", JCHAR_ID);
        PyModule_AddIntConstant(modjep, "JBYTE_ID", JBYTE_ID);
        PyModule_AddIntConstant(modjep, "JEP_NUMPY_ENABLED", JEP_NUMPY_ENABLED);
    }

    return modjep;
}


void pyembed_startup(void)
{
#ifdef __APPLE__
#ifndef WITH_NEXT_FRAMEWORK
// workaround for
// http://bugs.python.org/issue1602133
    environ = *_NSGetEnviron();
#endif
#endif

    if (mainThreadState != NULL) {
        return;
    }

    Py_Initialize();
    PyEval_InitThreads();

    // save a pointer to the main PyThreadState object
    mainThreadState = PyThreadState_Get();
    PyEval_ReleaseThread(mainThreadState);
}


void pyembed_shutdown(JavaVM *vm)
{
    JNIEnv *env;

    // shut down python first
    PyEval_AcquireThread(mainThreadState);
    Py_Finalize();

    if ((*vm)->GetEnv(vm, (void **) &env, JNI_VERSION_1_6) != JNI_OK) {
        // failed to get a JNIEnv*, we can hope it's just shutting down fast
        return;
    } else {
        // delete global references
        unref_cache_primitive_classes(env);
        unref_cache_frequent_classes(env);
    }
}


intptr_t pyembed_thread_init(JNIEnv *env, jobject cl, jobject caller)
{
    JepThread *jepThread;
    PyObject  *tdict, *mod_main, *globals;

    if (cl == NULL) {
        THROW_JEP(env, "Invalid Classloader.");
        return 0;
    }

    PyEval_AcquireThread(mainThreadState);

    jepThread = PyMem_Malloc(sizeof(JepThread));
    if (!jepThread) {
        THROW_JEP(env, "Out of memory.");
        PyEval_ReleaseThread(mainThreadState);
        return 0;
    }

    jepThread->tstate = Py_NewInterpreter();
    /*
     * Py_NewInterpreter() seems to take the thread state, but we're going to
     * save/release and reacquire it since that doesn't seem documented
     */
    PyEval_SaveThread();
    PyEval_AcquireThread(jepThread->tstate);

    // store java.lang.Class objects for later use.
    // it's a noop if already done, but to synchronize, have the lock first
    if (!cache_frequent_classes(env)) {
        printf("WARNING: Failed to get and cache frequent class types!\n");
    }
    if (!cache_primitive_classes(env)) {
        printf("WARNING: Failed to get and cache primitive class types!\n");
    }


    mod_main = PyImport_AddModule("__main__");                      /* borrowed */
    if (mod_main == NULL) {
        THROW_JEP(env, "Couldn't add module __main__.");
        PyEval_ReleaseThread(jepThread->tstate);
        return 0;
    }
    globals = PyModule_GetDict(mod_main);
    Py_INCREF(globals);

    // init static module
    jepThread->modjep          = initjep();
    jepThread->globals         = globals;
    jepThread->env             = env;
    jepThread->classloader     = (*env)->NewGlobalRef(env, cl);
    jepThread->caller          = (*env)->NewGlobalRef(env, caller);
    jepThread->printStack      = 0;
    jepThread->fqnToPyJmethods = NULL;

    if ((tdict = PyThreadState_GetDict()) != NULL) {
        PyObject *key, *t;

#if PY_MAJOR_VERSION >= 3
        t   = PyCapsule_New((void *) jepThread, NULL, NULL);
#else
        t   = (PyObject *) PyCObject_FromVoidPtr((void *) jepThread, NULL);
#endif
        key = PyString_FromString(DICT_KEY);

        PyDict_SetItem(tdict, key, t);   /* takes ownership */

        Py_DECREF(key);
        Py_DECREF(t);
    }

    PyEval_ReleaseThread(jepThread->tstate);
    return (intptr_t) jepThread;
}


void pyembed_thread_close(JNIEnv *env, intptr_t _jepThread)
{
    JepThread     *jepThread;
    PyObject      *tdict, *key;

    jepThread = (JepThread *) _jepThread;
    if (!jepThread) {
        printf("WARNING: thread_close, invalid JepThread pointer.\n");
        return;
    }

    PyEval_AcquireThread(jepThread->tstate);

    key = PyString_FromString(DICT_KEY);
    if ((tdict = PyThreadState_GetDict()) != NULL && key != NULL) {
        PyDict_DelItem(tdict, key);
    }
    Py_DECREF(key);

    Py_CLEAR(jepThread->globals);
    Py_CLEAR(jepThread->fqnToPyJmethods);
    Py_CLEAR(jepThread->modjep);

    if (jepThread->classloader) {
        (*env)->DeleteGlobalRef(env, jepThread->classloader);
    }
    if (jepThread->caller) {
        (*env)->DeleteGlobalRef(env, jepThread->caller);
    }

    Py_EndInterpreter(jepThread->tstate);

    PyMem_Free(jepThread);
    PyEval_ReleaseLock();
}


JNIEnv* pyembed_get_env(void)
{
    JavaVM *jvm;
    JNIEnv *env;

    JNI_GetCreatedJavaVMs(&jvm, 1, NULL);
    (*jvm)->AttachCurrentThread(jvm, (void**) &env, NULL);

    return env;
}


// get thread struct when called from internals.
// NULL if not found.
// hold the lock before calling.
JepThread* pyembed_get_jepthread(void)
{
    PyObject  *tdict, *t, *key;
    JepThread *ret = NULL;

    key = PyString_FromString(DICT_KEY);
    if ((tdict = PyThreadState_GetDict()) != NULL && key != NULL) {
        t = PyDict_GetItem(tdict, key); /* borrowed */
        if (t != NULL && !PyErr_Occurred()) {
#if PY_MAJOR_VERSION >= 3
            ret = (JepThread*) PyCapsule_GetPointer(t, NULL);
#else
            ret = (JepThread*) PyCObject_AsVoidPtr(t);
#endif
        }
    }

    Py_DECREF(key);
    return ret;
}


// used by _forname
#define LOAD_CLASS_METHOD(env, cl)                                          \
{                                                                           \
    if(loadClassMethod == 0) {                                              \
        jobject clazz;                                                      \
                                                                            \
        clazz = (*env)->GetObjectClass(env, cl);                            \
        if(process_java_exception(env) || !clazz)                           \
            return NULL;                                                    \
                                                                            \
        loadClassMethod =                                                   \
            (*env)->GetMethodID(env,                                        \
                                clazz,                                      \
                                "loadClass",                                \
                                "(Ljava/lang/String;)Ljava/lang/Class;");   \
                                                                            \
        if(process_java_exception(env) || !loadClassMethod) {               \
            (*env)->DeleteLocalRef(env, clazz);                             \
            return NULL;                                                    \
        }                                                                   \
                                                                            \
        (*env)->DeleteLocalRef(env, clazz);                                 \
    }                                                                       \
}


static PyObject* pyembed_jproxy(PyObject *self, PyObject *args)
{
    PyThreadState *_save;
    JepThread     *jepThread;
    JNIEnv        *env = NULL;
    PyObject      *pytarget;
    PyObject      *interfaces;
    jclass         clazz;
    jobject        cl;
    jobject        classes;
    Py_ssize_t     inum, i;
    jobject        proxy;

    if (!PyArg_ParseTuple(args, "OO!:jproxy",
                          &pytarget,
                          &PyList_Type,
                          &interfaces)) {
        return NULL;
    }

    jepThread = pyembed_get_jepthread();
    if (!jepThread) {
        if (!PyErr_Occurred()) {
            PyErr_SetString(PyExc_RuntimeError, "Invalid JepThread pointer.");
        }
        return NULL;
    }

    env = jepThread->env;
    cl  = jepThread->classloader;

    Py_UNBLOCK_THREADS;
    clazz = (*env)->FindClass(env, "jep/Proxy");
    Py_BLOCK_THREADS;
    if (process_java_exception(env) || !clazz) {
        return NULL;
    }

    if (newProxyMethod == 0) {
        newProxyMethod =
            (*env)->GetStaticMethodID(
                env,
                clazz,
                "newProxyInstance",
                "(JJLjep/Jep;Ljava/lang/ClassLoader;[Ljava/lang/String;)Ljava/lang/Object;");

        if (process_java_exception(env) || !newProxyMethod) {
            return NULL;
        }
    }

    inum = (int) PyList_GET_SIZE(interfaces);
    if (inum < 1) {
        return PyErr_Format(PyExc_ValueError, "Empty interface list.");
    }

    // now convert string list to java array

    classes = (*env)->NewObjectArray(env, (jsize) inum, JSTRING_TYPE, NULL);
    if (process_java_exception(env) || !classes) {
        return NULL;
    }

    for (i = 0; i < inum; i++) {
        char     *str;
        jstring   jstr;
        PyObject *item;

        item = PyList_GET_ITEM(interfaces, i);
        if (!PyString_Check(item)) {
            return PyErr_Format(PyExc_ValueError, "Item %zd not a string.", i);
        }

        str  = PyString_AsString(item);
        jstr = (*env)->NewStringUTF(env, (const char *) str);

        (*env)->SetObjectArrayElement(env, classes, (jsize) i, jstr);
        (*env)->DeleteLocalRef(env, jstr);
    }

    // do the deed
    proxy = (*env)->CallStaticObjectMethod(env,
                                           clazz,
                                           newProxyMethod,
                                           (jlong) (intptr_t) jepThread,
                                           (jlong) (intptr_t) pytarget,
                                           jepThread->caller,
                                           cl,
                                           classes);
    if (process_java_exception(env) || !proxy) {
        return NULL;
    }

    // make sure target doesn't get garbage collected
    Py_INCREF(pytarget);

    return pyjobject_new(env, proxy);
}


static PyObject* pyembed_set_print_stack(PyObject *self, PyObject *args)
{
    JepThread *jepThread;
    char      *print = 0;

    if (!PyArg_ParseTuple(args, "b:setPrintStack", &print)) {
        return NULL;
    }

    jepThread = pyembed_get_jepthread();
    if (!jepThread) {
        if (!PyErr_Occurred()) {
            PyErr_SetString(PyExc_RuntimeError, "Invalid JepThread pointer.");
        }
        return NULL;
    }

    if (print == 0) {
        jepThread->printStack = 0;
    } else {
        jepThread->printStack = 1;
    }

    Py_INCREF(Py_None);
    return Py_None;
}


static PyObject* pyembed_forname(PyObject *self, PyObject *args)
{
    JNIEnv    *env       = NULL;
    char      *name;
    jobject    cl;
    jclass     objclazz;
    jstring    jstr;
    JepThread *jepThread;

    if (!PyArg_ParseTuple(args, "s", &name)) {
        return NULL;
    }

    jepThread = pyembed_get_jepthread();
    if (!jepThread) {
        if (!PyErr_Occurred()) {
            PyErr_SetString(PyExc_RuntimeError, "Invalid JepThread pointer.");
        }
        return NULL;
    }

    env = jepThread->env;
    cl  = jepThread->classloader;

    LOAD_CLASS_METHOD(env, cl);

    jstr = (*env)->NewStringUTF(env, (const char *) name);
    if (process_java_exception(env) || !jstr) {
        return NULL;
    }

    objclazz = (jclass) (*env)->CallObjectMethod(env,
               cl,
               loadClassMethod,
               jstr);
    if (process_java_exception(env) || !objclazz) {
        return NULL;
    }

    return (PyObject *) pyjobject_new_class(env, objclazz);
}


static PyObject* pyembed_findclass(PyObject *self, PyObject *args)
{
    JNIEnv    *env       = NULL;
    char      *name, *p;
    jclass     clazz;
    JepThread *jepThread;

    if (!PyArg_ParseTuple(args, "s", &name)) {
        return NULL;
    }

    jepThread = pyembed_get_jepthread();
    if (!jepThread) {
        if (!PyErr_Occurred()) {
            PyErr_SetString(PyExc_RuntimeError, "Invalid JepThread pointer.");
        }
        return NULL;
    }

    env = jepThread->env;

    // replace '.' with '/'
    // i'm told this is okay to do with unicode.
    for (p = name; *p != '\0'; p++) {
        if (*p == '.') {
            *p = '/';
        }
    }

    clazz = (*env)->FindClass(env, name);
    if (process_java_exception(env)) {
        return NULL;
    }

    return (PyObject *) pyjobject_new_class(env, clazz);
}


jobject pyembed_invoke_method(JNIEnv *env,
                              intptr_t _jepThread,
                              const char *cname,
                              jobjectArray args,
                              jintArray types)
{
    PyObject         *callable;
    JepThread        *jepThread;
    jobject           ret;

    ret = NULL;

    jepThread = (JepThread *) _jepThread;
    if (!jepThread) {
        THROW_JEP(env, "Couldn't get thread objects.");
        return ret;
    }

    PyEval_AcquireThread(jepThread->tstate);

    callable = PyDict_GetItemString(jepThread->globals, (char *) cname);
    if (!callable) {
        THROW_JEP(env, "Object was not found in the global dictionary.");
        goto EXIT;
    }
    if (process_py_exception(env, 0)) {
        goto EXIT;
    }

    ret = pyembed_invoke(env, callable, args, types);

EXIT:
    PyEval_ReleaseThread(jepThread->tstate);

    return ret;
}


// invoke object callable
// **** hold lock before calling ****
jobject pyembed_invoke(JNIEnv *env,
                       PyObject *callable,
                       jobjectArray args,
                       jintArray _types)
{
    jobject        ret;
    int            iarg, arglen;
    jint          *types;       /* pinned primitive array */
    jboolean       isCopy;
    PyObject      *pyargs;      /* a tuple */
    PyObject      *pyret;

    types    = NULL;
    ret      = NULL;
    pyret    = NULL;

    if (!PyCallable_Check(callable)) {
        THROW_JEP(env, "pyembed:invoke Invalid callable.");
        return NULL;
    }

    // pin primitive array so we can get to it
    types = (*env)->GetIntArrayElements(env, _types, &isCopy);

    // first thing to do, convert java arguments to a python tuple
    arglen = (*env)->GetArrayLength(env, args);
    pyargs = PyTuple_New(arglen);
    for (iarg = 0; iarg < arglen; iarg++) {
        jobject   val;
        int       typeid;
        PyObject *pyval;

        val = (*env)->GetObjectArrayElement(env, args, iarg);
        if ((*env)->ExceptionCheck(env)) { /* careful, NULL is okay */
            goto EXIT;
        }

        typeid = (int) types[iarg];

        // now we know the type, convert and add to pyargs.  we know
        pyval = convert_jobject(env, val, typeid);
        if ((*env)->ExceptionOccurred(env)) {
            goto EXIT;
        }

        PyTuple_SET_ITEM(pyargs, iarg, pyval); /* steals */
        if (val) {
            (*env)->DeleteLocalRef(env, val);
        }
    } // for(iarg = 0; iarg < arglen; iarg++)

    pyret = PyObject_CallObject(callable, pyargs);
    if (process_py_exception(env, 0) || !pyret) {
        goto EXIT;
    }

    // handles errors
    ret = pyembed_box_py(env, pyret);

EXIT:
    Py_XDECREF(pyargs);
    Py_XDECREF(pyret);

    if (types) {
        (*env)->ReleaseIntArrayElements(env,
                                        _types,
                                        types,
                                        JNI_ABORT);

        (*env)->DeleteLocalRef(env, _types);
    }

    return ret;
}


void pyembed_eval(JNIEnv *env,
                  intptr_t _jepThread,
                  char *str)
{
    PyObject         *result;
    JepThread        *jepThread;

    jepThread = (JepThread *) _jepThread;
    if (!jepThread) {
        THROW_JEP(env, "Couldn't get thread objects.");
        return;
    }

    PyEval_AcquireThread(jepThread->tstate);

    if (str == NULL) {
        goto EXIT;
    }

    if (process_py_exception(env, 1)) {
        goto EXIT;
    }

    result = PyRun_String(str,  /* new ref */
                          Py_single_input,
                          jepThread->globals,
                          jepThread->globals);

    // c programs inside some java environments may get buffered output
    fflush(stdout);
    fflush(stderr);

    process_py_exception(env, 1);

    Py_XDECREF(result);

EXIT:
    PyEval_ReleaseThread(jepThread->tstate);
}


// returns 1 if finished, 0 if not, throws exception otherwise
int pyembed_compile_string(JNIEnv *env,
                           intptr_t _jepThread,
                           char *str)
{
    PyObject       *code;
    int             ret = -1;
    JepThread      *jepThread;

    jepThread = (JepThread *) _jepThread;
    if (!jepThread) {
        THROW_JEP(env, "Couldn't get thread objects.");
        return 0;
    }

    if (str == NULL) {
        return 0;
    }

    PyEval_AcquireThread(jepThread->tstate);

    code = Py_CompileString(str, "<stdin>", Py_single_input);

    if (code != NULL) {
        Py_DECREF(code);
        ret = 1;
    } else if (PyErr_ExceptionMatches(PyExc_SyntaxError)) {
        PyErr_Clear();
        ret = 0;
    } else {
        process_py_exception(env, 0);
    }

    PyEval_ReleaseThread(jepThread->tstate);
    return ret;
}


intptr_t pyembed_create_module(JNIEnv *env,
                               intptr_t _jepThread,
                               char *str)
{
    PyObject       *module;
    JepThread      *jepThread;
    intptr_t        ret;
    PyObject       *key;

    ret = 0;

    jepThread = (JepThread *) _jepThread;
    if (!jepThread) {
        THROW_JEP(env, "Couldn't get thread objects.");
        return 0;
    }

    if (str == NULL) {
        return 0;
    }

    PyEval_AcquireThread(jepThread->tstate);

    if (PyImport_AddModule(str) == NULL || process_py_exception(env, 1)) {
        goto EXIT;
    }

    PyImport_AddModule(str);
    module = PyImport_ImportModuleEx(str,
                                     jepThread->globals,
                                     jepThread->globals,
                                     NULL); /* new ref */

    key = PyString_FromString(str);
    PyDict_SetItem(jepThread->globals,
                   key,
                   module);     /* takes ownership */

    Py_DECREF(key);
    Py_DECREF(module);

    if (process_py_exception(env, 0) || module == NULL) {
        ret = 0;
    } else {
        ret = (intptr_t) module;
    }

EXIT:
    PyEval_ReleaseThread(jepThread->tstate);

    return ret;
}


intptr_t pyembed_create_module_on(JNIEnv *env,
                                  intptr_t _jepThread,
                                  intptr_t _onModule,
                                  char *str)
{
    PyObject       *module, *onModule;
    JepThread      *jepThread;
    intptr_t        ret;
    PyObject       *globals;
    PyObject       *key;

    ret = 0;
    globals = 0;

    jepThread = (JepThread *) _jepThread;
    if (!jepThread) {
        THROW_JEP(env, "Couldn't get thread objects.");
        return 0;
    }

    if (str == NULL) {
        return 0;
    }

    PyEval_AcquireThread(jepThread->tstate);

    onModule = (PyObject *) _onModule;
    if (!PyModule_Check(onModule)) {
        THROW_JEP(env, "Invalid onModule.");
        goto EXIT;
    }

    globals = PyModule_GetDict(onModule);
    Py_INCREF(globals);

    if (PyImport_AddModule(str) == NULL || process_py_exception(env, 1)) {
        goto EXIT;
    }

    PyImport_AddModule(str);
    module = PyImport_ImportModuleEx(str, globals, globals, NULL); /* new ref */

    key = PyString_FromString(str);
    PyDict_SetItem(globals,
                   key,
                   module);     /* ownership */
    Py_DECREF(key);
    Py_DECREF(module);

    if (process_py_exception(env, 0) || module == NULL) {
        ret = 0;
    } else {
        ret = (intptr_t) module;
    }

EXIT:
    Py_XDECREF(globals);

    PyEval_ReleaseThread(jepThread->tstate);

    return ret;
}


void pyembed_setloader(JNIEnv *env, intptr_t _jepThread, jobject cl)
{
    jobject    oldLoader = NULL;
    JepThread *jepThread = (JepThread *) _jepThread;
    if (!jepThread) {
        THROW_JEP(env, "Couldn't get thread objects.");
        return;
    }

    if (!cl) {
        return;
    }

    PyEval_AcquireThread(jepThread->tstate);
    Py_CLEAR(jepThread->fqnToPyJmethods);

    oldLoader = jepThread->classloader;
    if (oldLoader) {
        (*env)->DeleteGlobalRef(env, oldLoader);
    }

    jepThread->classloader = (*env)->NewGlobalRef(env, cl);
    PyEval_ReleaseThread(jepThread->tstate);
}


// convert pyobject to boxed java value
jobject pyembed_box_py(JNIEnv *env, PyObject *result)
{

    if (result == Py_None) {
        /*
         * To ensure we get back a Java null instead of the word "None", we
         * return NULL in this case.  All the other return NULLs below will
         * set the error indicator which should be checked for and handled by
         * code calling pyembed_box_py.
         */
        return NULL;
    }

    // class and object need to return a new local ref so the object
    // isn't garbage collected.
    if (pyjclass_check(result)) {
        return (*env)->NewLocalRef(env, ((PyJObject *) result)->clazz);
    }

    if (pyjobject_check(result)) {
        return (*env)->NewLocalRef(env, ((PyJObject *) result)->object);
    }

    if (PyString_Check(result)) {
        char *s = PyString_AS_STRING(result);
        return (*env)->NewStringUTF(env, (const char *) s);
    }

    if (PyBool_Check(result)) {
        jboolean b = JNI_FALSE;
        if (result == Py_True) {
            b = JNI_TRUE;
        }

        if (booleanBConstructor == 0) {
            booleanBConstructor = (*env)->GetMethodID(env,
                                  JBOOL_OBJ_TYPE,
                                  "<init>",
                                  "(Z)V");
        }

        if (!process_java_exception(env) && booleanBConstructor) {
            return (*env)->NewObject(env, JBOOL_OBJ_TYPE, booleanBConstructor, b);
        } else {
            return NULL;
        }
    }

#if PY_MAJOR_VERSION < 3
    if (PyInt_Check(result)) {
        jint i = (jint) PyInt_AS_LONG(result);

        if (integerIConstructor == 0) {
            integerIConstructor = (*env)->GetMethodID(env,
                                  JINT_OBJ_TYPE,
                                  "<init>",
                                  "(I)V");
        }

        if (!process_java_exception(env) && integerIConstructor) {
            return (*env)->NewObject(env, JINT_OBJ_TYPE, integerIConstructor, i);
        } else {
            return NULL;
        }
    }
#endif

<<<<<<< HEAD
    if (PyLong_Check(result)) {
        jeplong i = PyLong_AsLongLong(result);
=======
    if(PyLong_Check(result)) {
        jclass clazz;
        PY_LONG_LONG i = PyLong_AsLongLong(result);
>>>>>>> 3d33ea01

        if (longJConstructor == 0) {
            longJConstructor = (*env)->GetMethodID(env,
                                                   JLONG_OBJ_TYPE,
                                                   "<init>",
                                                   "(J)V");
        }

        if (!process_java_exception(env) && longJConstructor) {
            return (*env)->NewObject(env, JLONG_OBJ_TYPE, longJConstructor, i);
        } else {
            return NULL;
        }
    }

    if (PyFloat_Check(result)) {
        jdouble d = (jdouble) PyFloat_AS_DOUBLE(result);

        if (doubleDConstructor == 0) {
            doubleDConstructor = (*env)->GetMethodID(env,
                                 JDOUBLE_OBJ_TYPE,
                                 "<init>",
                                 "(D)V");
        }

        if (!process_java_exception(env) && doubleDConstructor) {
            return (*env)->NewObject(env, JDOUBLE_OBJ_TYPE, doubleDConstructor, d);
        } else {
            return NULL;
        }
    }

    if (pyjarray_check(result)) {
        PyJArrayObject *t = (PyJArrayObject *) result;
        pyjarray_release_pinned(t, JNI_COMMIT);

        return t->object;
    }

    if (PyList_Check(result) || PyTuple_Check(result)) {
        jobject list;
        Py_ssize_t i;
        Py_ssize_t size;
        int modifiable = PyList_Check(result);

        if (arraylistIConstructor == 0) {
            arraylistIConstructor = (*env)->GetMethodID(env,
                                    JARRAYLIST_TYPE,
                                    "<init>",
                                    "(I)V");
        }
        if (arraylistAdd == 0) {
            arraylistAdd = (*env)->GetMethodID(env,
                                               JARRAYLIST_TYPE,
                                               "add",
                                               "(Ljava/lang/Object;)Z");
        }

        if (process_java_exception(env) || !arraylistIConstructor || !arraylistAdd) {
            return NULL;
        }


        if (modifiable) {
            size = PyList_Size(result);
        } else {
            size = PyTuple_Size(result);
        }
        list = (*env)->NewObject(env, JARRAYLIST_TYPE, arraylistIConstructor,
                                 (int) size);
        if (process_java_exception(env) || !list) {
            return NULL;
        }

        for (i = 0; i < size; i++) {
            PyObject *item;
            jobject value;

            if (modifiable) {
                item = PyList_GetItem(result, i);
            } else {
                item = PyTuple_GetItem(result, i);
            }
            value = pyembed_box_py(env, item);
            if (value == NULL && PyErr_Occurred()) {
                /*
                 * java exceptions will have been transformed to python
                 * exceptions by this point
                 */
                (*env)->DeleteLocalRef(env, list);
                return NULL;
            }
            (*env)->CallBooleanMethod(env, list, arraylistAdd, value);
            if (process_java_exception(env)) {
                (*env)->DeleteLocalRef(env, list);
                return NULL;
            }
        }

        if (modifiable) {
            return list;
        } else {
            // make the tuple unmodifiable in Java
            jmethodID unmodifiableList;

            unmodifiableList = (*env)->GetStaticMethodID(env,
                               JCOLLECTIONS_TYPE,
                               "unmodifiableList",
                               "(Ljava/util/List;)Ljava/util/List;");
            if (process_java_exception(env) || !unmodifiableList) {
                return NULL;
            }
            list = (*env)->CallStaticObjectMethod(env,
                                                  JCOLLECTIONS_TYPE,
                                                  unmodifiableList,
                                                  list);
            if (process_java_exception(env) || !list) {
                return NULL;
            }
            return list;
        }
    } // end of list and tuple conversion

    if (PyDict_Check(result)) {
        jobject map, jkey, jvalue;
        Py_ssize_t size, pos;
        PyObject *key, *value;

        if (hashmapIConstructor == 0) {
            hashmapIConstructor = (*env)->GetMethodID(env,
                                  JHASHMAP_TYPE,
                                  "<init>",
                                  "(I)V");
        }
        if (hashmapPut == 0) {
            hashmapPut = (*env)->GetMethodID(env,
                                             JHASHMAP_TYPE,
                                             "put",
                                             "(Ljava/lang/Object;Ljava/lang/Object;)Ljava/lang/Object;");
        }

        if (process_java_exception(env) || !hashmapIConstructor || !hashmapPut) {
            return NULL;
        }

        size = PyDict_Size(result);
        map = (*env)->NewObject(env, JHASHMAP_TYPE, hashmapIConstructor, (jint) size);
        if (process_java_exception(env) || !map) {
            return NULL;
        }

        pos = 0;
        while (PyDict_Next(result, &pos, &key, &value)) {
            jkey = pyembed_box_py(env, key);
            if (!jkey) {
                return NULL;
            }
            jvalue = pyembed_box_py(env, value);
            if (!jvalue) {
                return NULL;
            }

            (*env)->CallObjectMethod(env, map, hashmapPut, jkey, jvalue);
            if (process_java_exception(env)) {
                return NULL;
            }
        }

        return map;
    }

#if JEP_NUMPY_ENABLED
    if (npy_array_check(result)) {
        return convert_pyndarray_jndarray(env, result);
    }
#endif

    // TODO find a better solution than this
    // convert everything else to string
    {
        jobject ret;
        char *tt;
        PyObject *t = PyObject_Str(result);
        tt = PyString_AsString(t);
        ret = (jobject) (*env)->NewStringUTF(env, (const char *) tt);
        Py_DECREF(t);

        return ret;
    }
}


jobject pyembed_getvalue_on(JNIEnv *env,
                            intptr_t _jepThread,
                            intptr_t _onModule,
                            char *str)
{
    PyObject       *dict, *result, *onModule;
    jobject         ret = NULL;
    JepThread      *jepThread;

    result = 0;

    jepThread = (JepThread *) _jepThread;
    if (!jepThread) {
        THROW_JEP(env, "Couldn't get thread objects.");
        return NULL;
    }

    if (str == NULL) {
        return NULL;
    }

    PyEval_AcquireThread(jepThread->tstate);

    if (process_py_exception(env, 1)) {
        goto EXIT;
    }

    onModule = (PyObject *) _onModule;
    if (!PyModule_Check(onModule)) {
        THROW_JEP(env, "pyembed_getvalue_on: Invalid onModule.");
        goto EXIT;
    }

    dict = PyModule_GetDict(onModule);
    Py_INCREF(dict);

    result = PyRun_String(str, Py_eval_input, dict, dict);      /* new ref */

    process_py_exception(env, 1);
    Py_DECREF(dict);

    if (result == NULL) {
        goto EXIT;    /* don't return, need to release GIL */
    }
    if (result == Py_None) {
        goto EXIT;
    }

    // convert results to jobject
    ret = pyembed_box_py(env, result);

EXIT:
    PyEval_ReleaseThread(jepThread->tstate);

    Py_XDECREF(result);
    return ret;
}


jobject pyembed_getvalue(JNIEnv *env, intptr_t _jepThread, char *str)
{
    PyObject       *result;
    jobject         ret = NULL;
    JepThread      *jepThread;

    result = NULL;

    jepThread = (JepThread *) _jepThread;
    if (!jepThread) {
        THROW_JEP(env, "Couldn't get thread objects.");
        return NULL;
    }

    if (str == NULL) {
        return NULL;
    }

    PyEval_AcquireThread(jepThread->tstate);

    if (process_py_exception(env, 1)) {
        goto EXIT;
    }

    result = PyRun_String(str,  /* new ref */
                          Py_eval_input,
                          jepThread->globals,
                          jepThread->globals);

    process_py_exception(env, 1);

    if (result == NULL || result == Py_None) {
        goto EXIT;    /* don't return, need to release GIL */
    }

    // convert results to jobject
    ret = pyembed_box_py(env, result);

EXIT:
    PyEval_ReleaseThread(jepThread->tstate);

    Py_XDECREF(result);
    return ret;
}



jobject pyembed_getvalue_array(JNIEnv *env, intptr_t _jepThread, char *str)
{
    PyObject       *result;
    jobject         ret = NULL;
    JepThread      *jepThread;

    result = NULL;

    jepThread = (JepThread *) _jepThread;
    if (!jepThread) {
        THROW_JEP(env, "Couldn't get thread objects.");
        return NULL;
    }

    if (str == NULL) {
        return NULL;
    }

    PyEval_AcquireThread(jepThread->tstate);

    if (process_py_exception(env, 1)) {
        goto EXIT;
    }

    result = PyRun_String(str,  /* new ref */
                          Py_eval_input,
                          jepThread->globals,
                          jepThread->globals);

    process_py_exception(env, 1);

    if (result == NULL || result == Py_None) {
        goto EXIT;    /* don't return, need to release GIL */
    }

#if PY_MAJOR_VERSION >= 3
    if (PyBytes_Check(result) == 0) {
        PyObject *temp = PyBytes_FromObject(result);
        if (process_py_exception(env, 1) || result == NULL) {
            goto EXIT;
        } else {
            Py_DECREF(result);
            result = temp;
        }
    }
#endif

    if (PyBytes_Check(result)) {
        void *s = (void*) PyBytes_AS_STRING(result);
        Py_ssize_t n = PyBytes_Size(result);
        ret = (*env)->NewByteArray(env, (jsize) n);
        (*env)->SetByteArrayRegion(env, ret, 0, (jsize) n, (jbyte *) s);
    } else {
        THROW_JEP(env, "Value is not a string.");
        goto EXIT;
    }


EXIT:
    PyEval_ReleaseThread(jepThread->tstate);

    Py_XDECREF(result);
    return ret;
}



void pyembed_run(JNIEnv *env,
                 intptr_t _jepThread,
                 char *file)
{
    JepThread     *jepThread;
    const char    *ext;

    jepThread = (JepThread *) _jepThread;
    if (!jepThread) {
        THROW_JEP(env, "Couldn't get thread objects.");
        return;
    }

    PyEval_AcquireThread(jepThread->tstate);

    if (file != NULL) {
        FILE *script = fopen(file, "r");
        if (!script) {
            THROW_JEP(env, "Couldn't open script file.");
            goto EXIT;
        }

        // check if it's a pyc/pyo file
        ext = file + strlen(file) - 4;
        if (maybe_pyc_file(script, file, ext, 0)) {
            /* Try to run a pyc file. First, re-open in binary */
            fclose(script);
            if ((script = fopen(file, "rb")) == NULL) {
                THROW_JEP(env, "pyembed_run: Can't reopen .pyc file");
                goto EXIT;
            }

            /* Turn on optimization if a .pyo file is given */
            if (strcmp(ext, ".pyo") == 0) {
                Py_OptimizeFlag = 2;
            } else {
                Py_OptimizeFlag = 0;
            }

            pyembed_run_pyc(jepThread, script);
        } else {
            PyRun_File(script,
                       file,
                       Py_file_input,
                       jepThread->globals,
                       jepThread->globals);
        }

        // c programs inside some java environments may get buffered output
        fflush(stdout);
        fflush(stderr);

        fclose(script);
        process_py_exception(env, 1);
    }

EXIT:
    PyEval_ReleaseThread(jepThread->tstate);
}


// gratuitously copyied from pythonrun.c::run_pyc_file
static void pyembed_run_pyc(JepThread *jepThread,
                            FILE *fp)
{
    PyObject *co;
    PyObject *v;
    long magic;

    long PyImport_GetMagicNumber(void);

    magic = PyMarshal_ReadLongFromFile(fp);
    if (magic != PyImport_GetMagicNumber()) {
        PyErr_SetString(PyExc_RuntimeError, "Bad magic number in .pyc file");
        return;
    }
    (void) PyMarshal_ReadLongFromFile(fp);
    v = (PyObject *) (intptr_t) PyMarshal_ReadLastObjectFromFile(fp);
    if (v == NULL || !PyCode_Check(v)) {
        Py_XDECREF(v);
        PyErr_SetString(PyExc_RuntimeError, "Bad code object in .pyc file");
        return;
    }
    co = v;
#if PY_MAJOR_VERSION >= 3
    v = PyEval_EvalCode(co, jepThread->globals, jepThread->globals);
#else
    v = PyEval_EvalCode((PyCodeObject *) co, jepThread->globals,
                        jepThread->globals);
#endif
    Py_DECREF(co);
    Py_XDECREF(v);
}

/* Check whether a file maybe a pyc file: Look at the extension,
 the file type, and, if we may close it, at the first few bytes. */
// gratuitously copyied from pythonrun.c::run_pyc_file
static int maybe_pyc_file(FILE *fp, const char* filename, const char* ext,
                          int closeit)
{
    if (strcmp(ext, ".pyc") == 0 || strcmp(ext, ".pyo") == 0) {
        return 1;
    }

    /* Only look into the file if we are allowed to close it, since
     it then should also be seekable. */
    if (closeit) {
        /* Read only two bytes of the magic. If the file was opened in
         text mode, the bytes 3 and 4 of the magic (\r\n) might not
         be read as they are on disk. */
        unsigned int halfmagic = (unsigned int) PyImport_GetMagicNumber()
                                 & 0xFFFF;
        unsigned char buf[2];
        /* Mess:  In case of -x, the stream is NOT at its start now,
         and ungetc() was used to push back the first newline,
         which makes the current stream position formally undefined,
         and a x-platform nightmare.
         Unfortunately, we have no direct way to know whether -x
         was specified.  So we use a terrible hack:  if the current
         stream position is not 0, we assume -x was specified, and
         give up.  Bug 132850 on SourceForge spells out the
         hopelessness of trying anything else (fseek and ftell
         don't work predictably x-platform for text-mode files).
         */
        int ispyc = 0;
        if (ftell(fp) == 0) {
            if (fread(buf, 1, 2, fp) == 2
                    && (buf[1] << 8 | buf[0]) == halfmagic) {
                ispyc = 1;
            }
            rewind(fp);
        }

        return ispyc;
    }
    return 0;
}


// -------------------------------------------------- set() things

#define GET_COMMON                                                  \
    JepThread *jepThread;                                           \
                                                                    \
    jepThread = (JepThread *) _jepThread;                           \
    if(!jepThread) {                                                \
        THROW_JEP(env, "Couldn't get thread objects.");             \
        return;                                                     \
    }                                                               \
                                                                    \
    if(name == NULL) {                                              \
        THROW_JEP(env, "name is invalid.");                         \
        return;                                                     \
    }                                                               \
                                                                    \
    PyEval_AcquireThread(jepThread->tstate);                        \
                                                                    \
    pymodule = NULL;                                                \
    if(module != 0)                                                 \
        pymodule = (PyObject *) module;



void pyembed_setparameter_object(JNIEnv *env,
                                 intptr_t _jepThread,
                                 intptr_t module,
                                 const char *name,
                                 jobject value)
{
    PyObject      *pyjob;
    PyObject      *pymodule;

    // does common things
    GET_COMMON;

    if (value == NULL) {
        Py_INCREF(Py_None);
        pyjob = Py_None;
    } else {
        pyjob = pyjobject_new(env, value);
    }

    if (pyjob) {
        if (pymodule == NULL) {
            PyObject *key = PyString_FromString(name);
            PyDict_SetItem(jepThread->globals,
                           key,
                           pyjob); /* ownership */
            Py_DECREF(key);
            Py_DECREF(pyjob);
        } else {
            PyModule_AddObject(pymodule,
                               (char *) name,
                               pyjob); // steals reference
        }
    }

    PyEval_ReleaseThread(jepThread->tstate);
    return;
}


void pyembed_setparameter_array(JNIEnv *env,
                                intptr_t _jepThread,
                                intptr_t module,
                                const char *name,
                                jobjectArray obj)
{
    PyObject      *pyjob;
    PyObject      *pymodule;

    // does common things
    GET_COMMON;

    if (obj == NULL) {
        Py_INCREF(Py_None);
        pyjob = Py_None;
    } else {
        pyjob = pyjarray_new(env, obj);
    }

    if (pyjob) {
        if (pymodule == NULL) {
            PyObject *key = PyString_FromString(name);
            PyDict_SetItem(jepThread->globals,
                           key,
                           pyjob); /* ownership */
            Py_DECREF(key);
            Py_DECREF(pyjob);
        } else {
            PyModule_AddObject(pymodule,
                               (char *) name,
                               pyjob); // steals reference
        }
    }

    PyEval_ReleaseThread(jepThread->tstate);
    return;
}


void pyembed_setparameter_class(JNIEnv *env,
                                intptr_t _jepThread,
                                intptr_t module,
                                const char *name,
                                jclass value)
{
    PyObject      *pyjob;
    PyObject      *pymodule;

    // does common things
    GET_COMMON;

    if (value == NULL) {
        Py_INCREF(Py_None);
        pyjob = Py_None;
    } else {
        pyjob = pyjobject_new_class(env, value);
    }

    if (pyjob) {
        if (pymodule == NULL) {
            PyObject *key = PyString_FromString(name);
            PyDict_SetItem(jepThread->globals,
                           key,
                           pyjob); /* ownership */
            Py_DECREF(key);
            Py_DECREF(pyjob);
        } else {
            PyModule_AddObject(pymodule,
                               (char *) name,
                               pyjob); // steals reference
        }
    }

    PyEval_ReleaseThread(jepThread->tstate);
    return;
}


void pyembed_setparameter_string(JNIEnv *env,
                                 intptr_t _jepThread,
                                 intptr_t module,
                                 const char *name,
                                 const char *value)
{
    PyObject      *pyvalue;
    PyObject      *pymodule;

    // does common things
    GET_COMMON;

    if (value == NULL) {
        Py_INCREF(Py_None);
        pyvalue = Py_None;
    } else {
        pyvalue = PyString_FromString(value);
    }

    if (pymodule == NULL) {
        PyObject *key = PyString_FromString(name);
        PyDict_SetItem(jepThread->globals,
                       key,
                       pyvalue); /* ownership */
        Py_DECREF(key);
        Py_DECREF(pyvalue);
    } else {
        PyModule_AddObject(pymodule,
                           (char *) name,
                           pyvalue); // steals reference
    }

    PyEval_ReleaseThread(jepThread->tstate);
    return;
}


void pyembed_setparameter_int(JNIEnv *env,
                              intptr_t _jepThread,
                              intptr_t module,
                              const char *name,
                              int value)
{
    PyObject      *pyvalue;
    PyObject      *pymodule;

    // does common things
    GET_COMMON;

    if ((pyvalue = Py_BuildValue("i", value)) == NULL) {
        PyErr_SetString(PyExc_MemoryError, "Out of memory.");
        return;
    }

    if (pymodule == NULL) {
        PyObject *key = PyString_FromString(name);
        PyDict_SetItem(jepThread->globals,
                       key,
                       pyvalue); /* ownership */
        Py_DECREF(key);
        Py_DECREF(pyvalue);
    } else {
        PyModule_AddObject(pymodule,
                           (char *) name,
                           pyvalue); // steals reference
    }

    PyEval_ReleaseThread(jepThread->tstate);
    return;
}


void pyembed_setparameter_long(JNIEnv *env,
                               intptr_t _jepThread,
                               intptr_t module,
                               const char *name,
<<<<<<< HEAD
                               jeplong value)
{
=======
                               PY_LONG_LONG value) {
>>>>>>> 3d33ea01
    PyObject      *pyvalue;
    PyObject      *pymodule;

    // does common things
    GET_COMMON;

    if ((pyvalue = PyLong_FromLongLong(value)) == NULL) {
        PyErr_SetString(PyExc_MemoryError, "Out of memory.");
        return;
    }

    if (pymodule == NULL) {
        PyObject *key = PyString_FromString(name);
        PyDict_SetItem(jepThread->globals,
                       key,
                       pyvalue); /* ownership */
        Py_DECREF(key);
        Py_DECREF(pyvalue);
    } else {
        PyModule_AddObject(pymodule,
                           (char *) name,
                           pyvalue); // steals reference
    }

    PyEval_ReleaseThread(jepThread->tstate);
    return;
}


void pyembed_setparameter_double(JNIEnv *env,
                                 intptr_t _jepThread,
                                 intptr_t module,
                                 const char *name,
                                 double value)
{
    PyObject      *pyvalue;
    PyObject      *pymodule;

    // does common things
    GET_COMMON;

    if ((pyvalue = PyFloat_FromDouble(value)) == NULL) {
        PyErr_SetString(PyExc_MemoryError, "Out of memory.");
        return;
    }

    if (pymodule == NULL) {
        PyObject *key = PyString_FromString(name);
        PyDict_SetItem(jepThread->globals,
                       key,
                       pyvalue); /* ownership */
        Py_DECREF(key);
        Py_DECREF(pyvalue);
    } else {
        PyModule_AddObject(pymodule,
                           (char *) name,
                           pyvalue); // steals reference
    }

    PyEval_ReleaseThread(jepThread->tstate);
    return;
}


void pyembed_setparameter_float(JNIEnv *env,
                                intptr_t _jepThread,
                                intptr_t module,
                                const char *name,
                                float value)
{
    PyObject      *pyvalue;
    PyObject      *pymodule;

    // does common things
    GET_COMMON;

    if ((pyvalue = PyFloat_FromDouble((double) value)) == NULL) {
        PyErr_SetString(PyExc_MemoryError, "Out of memory.");
        return;
    }

    if (pymodule == NULL) {
        PyObject *key = PyString_FromString(name);
        PyDict_SetItem(jepThread->globals,
                       key,
                       pyvalue); /* ownership */
        Py_DECREF(key);
        Py_DECREF(pyvalue);
    } else {
        PyModule_AddObject(pymodule,
                           (char *) name,
                           pyvalue); // steals reference
    }

    PyEval_ReleaseThread(jepThread->tstate);
    return;
}<|MERGE_RESOLUTION|>--- conflicted
+++ resolved
@@ -1029,14 +1029,8 @@
     }
 #endif
 
-<<<<<<< HEAD
     if (PyLong_Check(result)) {
-        jeplong i = PyLong_AsLongLong(result);
-=======
-    if(PyLong_Check(result)) {
-        jclass clazz;
         PY_LONG_LONG i = PyLong_AsLongLong(result);
->>>>>>> 3d33ea01
 
         if (longJConstructor == 0) {
             longJConstructor = (*env)->GetMethodID(env,
@@ -1758,12 +1752,8 @@
                                intptr_t _jepThread,
                                intptr_t module,
                                const char *name,
-<<<<<<< HEAD
-                               jeplong value)
-{
-=======
-                               PY_LONG_LONG value) {
->>>>>>> 3d33ea01
+                               PY_LONG_LONG value)
+{
     PyObject      *pyvalue;
     PyObject      *pymodule;
 
