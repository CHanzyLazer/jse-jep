--- conflicted
+++ resolved
@@ -197,29 +197,18 @@
  * Method for the setting items with the [key] operator on pyjmap.  For example,
  * o[key] = v
  */
-<<<<<<< HEAD
 static int pyjmap_setitem(PyObject *o, PyObject *key, PyObject *v)
 {
     jobject       jkey     = NULL;
     jobject       value    = NULL;
     PyJObject    *obj      = (PyJObject*) o;
     JNIEnv       *env      = pyembed_get_env();
-
-    if (v == Py_None) {
-=======
-static int pyjmap_setitem(PyObject *o, PyObject *key, PyObject *v) {
-    jmethodID         put      = NULL;
-    jobject           jkey     = NULL;
-    jobject           value    = NULL;
-    PyJobject_Object *obj      = (PyJobject_Object*) o;
-    JNIEnv           *env      = pyembed_get_env();
 
     if (v == NULL) {
         PyErr_Format(PyExc_NotImplementedError,
                      "del from PyJmap not supported yet");
         return -1;
     } else if(v == Py_None) {
->>>>>>> f22d4750
         value = NULL;
     } else {
         value = pyembed_box_py(env, v);
