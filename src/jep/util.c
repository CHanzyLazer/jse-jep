--- conflicted
+++ resolved
@@ -114,11 +114,7 @@
 
 
 PyObject* pystring_split_item(PyObject *str, char *split, int pos) {
-<<<<<<< HEAD
-    PyObject *splitList, *ret;
-=======
     PyObject  *splitList, *ret;
->>>>>>> 53d5085a
     Py_ssize_t len;
 
     if(pos < 0) {
@@ -161,13 +157,8 @@
 
 
 PyObject* pystring_split_last(PyObject *str, char *split) {
-<<<<<<< HEAD
-    PyObject *splitList, *ret;
-    Py_ssize_t len;
-=======
     PyObject   *splitList, *ret;
     Py_ssize_t  len;
->>>>>>> 53d5085a
 
     splitList = PyObject_CallMethod(str, "split", "s", split);
     if(PyErr_Occurred() || !splitList)
@@ -1452,14 +1443,8 @@
 // steals all references.
 // returns new reference, new reference to Py_None if not found
 PyObject* tuplelist_getitem(PyObject *list, PyObject *pyname) {
-<<<<<<< HEAD
-    Py_ssize_t  i;
-    Py_ssize_t  listSize = 0;
-    PyObject   *ret      = NULL;
-=======
     Py_ssize_t i, listSize;
     PyObject *ret = NULL;
->>>>>>> 53d5085a
     
     listSize = PyList_GET_SIZE(list);
     for(i = 0; i < listSize; i++) {
