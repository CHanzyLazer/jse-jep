/* -*- Mode: C; indent-tabs-mode: nil; c-basic-offset: 4 c-style: "K&R" -*- */
/*
   jep - Java Embedded Python

   Copyright (c) 2016 JEP AUTHORS.

   This file is licensed under the the zlib/libpng License.

   This software is provided 'as-is', without any express or implied
   warranty. In no event will the authors be held liable for any
   damages arising from the use of this software.

   Permission is granted to anyone to use this software for any
   purpose, including commercial applications, and to alter it and
   redistribute it freely, subject to the following restrictions:

   1. The origin of this software must not be misrepresented; you
   must not claim that you wrote the original software. If you use
   this software in a product, an acknowledgment in the product
   documentation would be appreciated but is not required.

   2. Altered source versions must be plainly marked as such, and
   must not be misrepresented as being the original software.

   3. This notice may not be removed or altered from any source
   distribution.
*/

#include "Jep.h"

jmethodID itrHasNext = 0;
jmethodID itrNext    = 0;

/*
 * News up a pyjiterator, which is just a pyjobject for iterators.
 */
PyJIteratorObject* pyjiterator_new()
{
    /*
     * MSVC requires tp_base to be set here
     * See https://docs.python.org/2/extending/newtypes.html
     */
    if (!PyJIterator_Type.tp_base) {
        PyJIterator_Type.tp_base = &PyJObject_Type;
    }

    if (PyType_Ready(&PyJIterator_Type) < 0) {
        return NULL;
    }

    return PyObject_NEW(PyJIteratorObject, &PyJIterator_Type);
}

/*
 * Checks if the object is a pyjiterator.
 */
int pyjiterator_check(PyObject *obj)
{
    if (PyObject_TypeCheck(obj, &PyJIterator_Type)) {
        return 1;
    }
    return 0;
}

<<<<<<< HEAD
/*
 * Gets the iterator (itself).
 */
PyObject* pyjiterator_getiter(PyObject* self)
{
    return self;
}

PyObject* pyjiterator_next(PyObject* self)
{
    jboolean      nextAvail = JNI_FALSE;
    PyJObject    *pyjob     = (PyJObject*) self;
    JNIEnv       *env       = pyembed_get_env();
=======
PyObject* pyjiterator_next(PyObject* self) {
    jmethodID         hasNext   = NULL;
    jboolean          nextAvail = JNI_FALSE;
    PyJobject_Object *pyjob     = (PyJobject_Object*) self;
    JNIEnv           *env       = pyembed_get_env();
>>>>>>> 86b3fea5

    if (itrHasNext == 0) {
        itrHasNext = (*env)->GetMethodID(env, JITERATOR_TYPE, "hasNext", "()Z");
        if (process_java_exception(env) || !itrHasNext) {
            return NULL;
        }
    }

    nextAvail = (*env)->CallBooleanMethod(env, pyjob->object, itrHasNext);
    if (process_java_exception(env)) {
        return NULL;
    }

    if (nextAvail) {
        jobject   nextItem;

        if (itrNext == 0) {
            itrNext = (*env)->GetMethodID(env, JITERATOR_TYPE, "next",
                                          "()Ljava/lang/Object;");
            if (process_java_exception(env) || !itrNext) {
                return NULL;
            }
        }

        nextItem = (*env)->CallObjectMethod(env, pyjob->object, itrNext);
        if (process_java_exception(env)) {
            return NULL;
        }

        return convert_jobject_pyobject(env, nextItem);
    }

    return NULL;
}


static PyMethodDef pyjiterator_methods[] = {
    {NULL, NULL, 0, NULL}
};


/*
 * Inherits from PyJObject_Type
 */
PyTypeObject PyJIterator_Type = {
    PyVarObject_HEAD_INIT(NULL, 0)
    "jep.PyJIterator",
    sizeof(PyJIteratorObject),
    0,
    0,                                        /* tp_dealloc */
    0,                                        /* tp_print */
    0,                                        /* tp_getattr */
    0,                                        /* tp_setattr */
    0,                                        /* tp_compare */
    0,                                        /* tp_repr */
    0,                                        /* tp_as_number */
    0,                                        /* tp_as_sequence */
    0,                                        /* tp_as_mapping */
    0,                                        /* tp_hash  */
    0,                                        /* tp_call */
    0,                                        /* tp_str */
    0,                                        /* tp_getattro */
    0,                                        /* tp_setattro */
    0,                                        /* tp_as_buffer */
    Py_TPFLAGS_DEFAULT,                       /* tp_flags */
    "jiterator",                              /* tp_doc */
    0,                                        /* tp_traverse */
    0,                                        /* tp_clear */
    0,                                        /* tp_richcompare */
    0,                                        /* tp_weaklistoffset */
    PyObject_SelfIter,                        /* tp_iter */
    (iternextfunc) pyjiterator_next,          /* tp_iternext */
    pyjiterator_methods,                      /* tp_methods */
    0,                                        /* tp_members */
    0,                                        /* tp_getset */
    0, // &PyJObject_Type                     /* tp_base */
    0,                                        /* tp_dict */
    0,                                        /* tp_descr_get */
    0,                                        /* tp_descr_set */
    0,                                        /* tp_dictoffset */
    0,                                        /* tp_init */
    0,                                        /* tp_alloc */
    NULL,                                     /* tp_new */
};<|MERGE_RESOLUTION|>--- conflicted
+++ resolved
@@ -62,27 +62,12 @@
     return 0;
 }
 
-<<<<<<< HEAD
-/*
- * Gets the iterator (itself).
- */
-PyObject* pyjiterator_getiter(PyObject* self)
 {
-    return self;
-}
-
 PyObject* pyjiterator_next(PyObject* self)
 {
     jboolean      nextAvail = JNI_FALSE;
     PyJObject    *pyjob     = (PyJObject*) self;
     JNIEnv       *env       = pyembed_get_env();
-=======
-PyObject* pyjiterator_next(PyObject* self) {
-    jmethodID         hasNext   = NULL;
-    jboolean          nextAvail = JNI_FALSE;
-    PyJobject_Object *pyjob     = (PyJobject_Object*) self;
-    JNIEnv           *env       = pyembed_get_env();
->>>>>>> 86b3fea5
 
     if (itrHasNext == 0) {
         itrHasNext = (*env)->GetMethodID(env, JITERATOR_TYPE, "hasNext", "()Z");
