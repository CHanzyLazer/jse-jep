/* -*- Mode: C; indent-tabs-mode: nil; c-basic-offset: 4 c-style: "K&R" -*- */
/*
   jep - Java Embedded Python

   Copyright (c) 2015 JEP AUTHORS.

   This file is licenced under the the zlib/libpng License.

   This software is provided 'as-is', without any express or implied
   warranty. In no event will the authors be held liable for any
   damages arising from the use of this software.

   Permission is granted to anyone to use this software for any
   purpose, including commercial applications, and to alter it and
   redistribute it freely, subject to the following restrictions:

   1. The origin of this software must not be misrepresented; you
   must not claim that you wrote the original software. If you use
   this software in a product, an acknowledgment in the product
   documentation would be appreciated but is not required.

   2. Altered source versions must be plainly marked as such, and
   must not be misrepresented as being the original software.

   3. This notice may not be removed or altered from any source
   distribution.
*/

#include "jep_platform.h"

#ifndef _Included_pyembed
#define _Included_pyembed


#define DICT_KEY "jep"

struct __JepThread {
    PyObject      *modjep;
    PyObject      *globals;
    PyThreadState *tstate;
    JNIEnv        *env;
    jobject        classloader;
    jobject        caller;      /* Jep instance that called us. */
    int            printStack;
    PyObject      *fqnToPyJmethods; /* a dictionary of fully qualified Java
                                       classnames to PyJmethods on the class */
};
typedef struct __JepThread JepThread;


void pyembed_startup(void);
void pyembed_shutdown(JavaVM*);

intptr_t pyembed_thread_init(JNIEnv*, jobject, jobject);
void pyembed_thread_close(JNIEnv*, intptr_t);

void pyembed_close(void);
void pyembed_run(JNIEnv*, intptr_t, char*);
jobject pyembed_invoke_method(JNIEnv*, intptr_t, const char*, jobjectArray,
                              jintArray);
jobject pyembed_invoke(JNIEnv*, PyObject*, jobjectArray, jintArray);
void pyembed_eval(JNIEnv*, intptr_t, char*);
int pyembed_compile_string(JNIEnv*, intptr_t, char*);
void pyembed_setloader(JNIEnv*, intptr_t, jobject);
jobject pyembed_getvalue(JNIEnv*, intptr_t, char*);
jobject pyembed_getvalue_array(JNIEnv*, intptr_t, char*);
jobject pyembed_getvalue_on(JNIEnv*, intptr_t, intptr_t, char*);
jobject pyembed_box_py(JNIEnv*, PyObject*);

JNIEnv* pyembed_get_env(void);
JepThread* pyembed_get_jepthread(void);

intptr_t pyembed_create_module(JNIEnv*, intptr_t, char*);
intptr_t pyembed_create_module_on(JNIEnv*, intptr_t, intptr_t, char*);

// -------------------------------------------------- set() methods

void pyembed_setparameter_object(JNIEnv*, intptr_t, intptr_t, const char*,
                                 jobject);
void pyembed_setparameter_array(JNIEnv *, intptr_t, intptr_t, const char *,
                                jobjectArray);
void pyembed_setparameter_class(JNIEnv *, intptr_t, intptr_t, const char*,
                                jclass);
void pyembed_setparameter_string(JNIEnv*, intptr_t, intptr_t, const char*,
                                 const char*);
void pyembed_setparameter_int(JNIEnv*, intptr_t, intptr_t, const char*, int);
<<<<<<< HEAD
void pyembed_setparameter_long(JNIEnv*, intptr_t, intptr_t, const char*,
                               jeplong);
void pyembed_setparameter_double(JNIEnv*, intptr_t, intptr_t, const char*,
                                 double);
void pyembed_setparameter_float(JNIEnv*, intptr_t, intptr_t, const char*,
                                float);
=======
void pyembed_setparameter_long(JNIEnv*, intptr_t, intptr_t, const char*, PY_LONG_LONG);
void pyembed_setparameter_double(JNIEnv*, intptr_t, intptr_t, const char*, double);
void pyembed_setparameter_float(JNIEnv*, intptr_t, intptr_t, const char*, float);
>>>>>>> 3d33ea01

#endif<|MERGE_RESOLUTION|>--- conflicted
+++ resolved
@@ -84,17 +84,11 @@
 void pyembed_setparameter_string(JNIEnv*, intptr_t, intptr_t, const char*,
                                  const char*);
 void pyembed_setparameter_int(JNIEnv*, intptr_t, intptr_t, const char*, int);
-<<<<<<< HEAD
 void pyembed_setparameter_long(JNIEnv*, intptr_t, intptr_t, const char*,
-                               jeplong);
+                               PY_LONG_LONG);
 void pyembed_setparameter_double(JNIEnv*, intptr_t, intptr_t, const char*,
                                  double);
 void pyembed_setparameter_float(JNIEnv*, intptr_t, intptr_t, const char*,
                                 float);
-=======
-void pyembed_setparameter_long(JNIEnv*, intptr_t, intptr_t, const char*, PY_LONG_LONG);
-void pyembed_setparameter_double(JNIEnv*, intptr_t, intptr_t, const char*, double);
-void pyembed_setparameter_float(JNIEnv*, intptr_t, intptr_t, const char*, float);
->>>>>>> 3d33ea01
 
 #endif