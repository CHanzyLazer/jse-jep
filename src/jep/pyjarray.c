/* -*- Mode: C; indent-tabs-mode: nil; c-basic-offset: 4 c-style: "K&R" -*- */
/* 
   jep - Java Embedded Python

   Copyright (c) 2004 - 2011 Mike Johnson.

   This file is licenced under the the zlib/libpng License.

   This software is provided 'as-is', without any express or implied
   warranty. In no event will the authors be held liable for any
   damages arising from the use of this software.
   
   Permission is granted to anyone to use this software for any
   purpose, including commercial applications, and to alter it and
   redistribute it freely, subject to the following restrictions:

   1. The origin of this software must not be misrepresented; you
   must not claim that you wrote the original software. If you use
   this software in a product, an acknowledgment in the product
   documentation would be appreciated but is not required.

   2. Altered source versions must be plainly marked as such, and
   must not be misrepresented as being the original software.

   3. This notice may not be removed or altered from any source
   distribution.   
   
   
   pyjarray is a python object for using java arrays within the interpreter.
   i got a lot of inspiration from listobject.c in the Objects/ folder
   of the python distribution.
*/     

#ifdef WIN32
# include "winconfig.h"
#endif

#if HAVE_CONFIG_H
# include <config.h>
#endif

// shut up the compiler
#ifdef _POSIX_C_SOURCE
#  undef _POSIX_C_SOURCE
#endif
#include <jni.h>

// shut up the compiler
#ifdef _POSIX_C_SOURCE
#  undef _POSIX_C_SOURCE
#endif
#ifdef _FILE_OFFSET_BITS
# undef _FILE_OFFSET_BITS
#endif
#include "Python.h"

#include "pyjarray.h"
#include "pyjobject.h"
#include "pyembed.h"
#include "util.h"

staticforward PyTypeObject PyJarray_Type;
extern PyMethodDef  pyjarray_methods[];


jmethodID objectComponentType = 0;


static void pyjarray_dealloc(PyJarray_Object *self);
static int pyjarray_init(JNIEnv*, PyJarray_Object*, int, PyObject*);
<<<<<<< HEAD
static Py_ssize_t pyjarray_length(PyJarray_Object *self);
=======
static int pyjarray_length(PyObject *self);
>>>>>>> 53d5085a


// called internally to make new PyJarray_Object instances
PyObject* pyjarray_new(JNIEnv *env, jobjectArray obj) {
    PyJarray_Object *pyarray;
    jclass           clazz;
    
    if(PyType_Ready(&PyJarray_Type) < 0)
        return NULL;
    if(!obj) {
        PyErr_Format(PyExc_RuntimeError, "Invalid array object.");
        return NULL;
    }
    
    clazz = (*env)->GetObjectClass(env, obj);
    if(process_java_exception(env) || !clazz)
        return NULL;
    
    pyarray                 = PyObject_NEW(PyJarray_Object, &PyJarray_Type);
    pyarray->object         = (*env)->NewGlobalRef(env, obj);
    pyarray->clazz          = (*env)->NewGlobalRef(env, clazz);
    pyarray->componentType  = -1;
    pyarray->componentClass = NULL;
    pyarray->length         = -1;
    pyarray->pinnedArray    = NULL;
    
    if(pyjarray_init(env, pyarray, 0, NULL))
        return (PyObject *) pyarray;
    else {
        pyjarray_dealloc(pyarray);
        return NULL;
    }
}


// called from module to create new arrays.
// args are variable, should accept:
// (size, typeid, [value]), (size, jobject),
//     (size, pyjarray), (list)
PyObject* pyjarray_new_v(PyObject *isnull, PyObject *args) {
    PyJarray_Object *pyarray;
    jclass           clazz, componentClass;
    JNIEnv          *env       = NULL;
    jobjectArray     arrayObj  = NULL;
    long             typeId    = -1;
    long             size      = -1;
    
    // args
    PyObject *one, *two, *three;
    one = two = three = NULL;
    
    if(PyType_Ready(&PyJarray_Type) < 0)
        return NULL;

    env = pyembed_get_env();
    
    if(!PyArg_UnpackTuple(args, "ref", 1, 3, &one, &two, &three))
        return NULL;

    if(PyInt_Check(one)) {
        size = PyInt_AsLong(one);

        if(PyInt_Check(two)) {
            typeId = (int) PyInt_AsLong(two);
        
            if(size < 0)
                return PyErr_Format(PyExc_ValueError, "Invalid size %li", size);

            // make a new primitive array
            switch(typeId) {
            case JSTRING_ID:
                arrayObj = (*env)->NewObjectArray(env,
                                                  (jsize) size,
                                                  JSTRING_TYPE,
                                                  NULL);
                break;
                
            case JINT_ID:
                arrayObj = (*env)->NewIntArray(env, (jsize) size);
                break;
                
            case JLONG_ID:
                arrayObj = (*env)->NewLongArray(env, (jsize) size);
                break;
        
            case JBOOLEAN_ID:
                arrayObj = (*env)->NewBooleanArray(env, (jsize) size);
                break;
        
            case JDOUBLE_ID:
                arrayObj = (*env)->NewDoubleArray(env, (jsize) size);
                break;
        
            case JSHORT_ID:
                arrayObj = (*env)->NewShortArray(env, (jsize) size);
                break;
        
            case JFLOAT_ID:
                arrayObj = (*env)->NewFloatArray(env, (jsize) size);
                break;

            case JBYTE_ID:
                arrayObj = (*env)->NewByteArray(env, (jsize) size);
                break;

            case JCHAR_ID:
                arrayObj = (*env)->NewCharArray(env, (jsize) size);
                break;
            } // switch
            
        } // if int(two)
        else if(pyjobject_check(two)) {
            PyJobject_Object *pyjob = (PyJobject_Object *) two;
            typeId = JOBJECT_ID;
            
            componentClass = pyjob->clazz;
            arrayObj = (*env)->NewObjectArray(env,
                                              (jsize) size,
                                              componentClass,
                                              NULL);
        }
        else if(pyjarray_check(two)) {
            PyJarray_Object *pyarray = (PyJarray_Object *) two;
            typeId = JARRAY_ID;
            
            componentClass = pyarray->clazz;
            arrayObj = (*env)->NewObjectArray(env,
                                              (jsize) size,
                                              componentClass,
                                              NULL);
        }
        else {
            PyErr_SetString(PyExc_ValueError, "Unknown arg type: expected "
                            "one of: J<foo>_ID, pyjobject, jarray");
            return NULL;
        }
    }
    else {
        PyErr_SetString(PyExc_ValueError, "Unknown arg types.");
        return NULL;
    }

    if(process_java_exception(env))
        return NULL;
    
    if(!arrayObj || typeId < -1 || size < -1) {
        PyErr_SetString(PyExc_ValueError, "Unknown type.");
        return NULL;
    }
    
    clazz = (*env)->GetObjectClass(env, arrayObj);
    if(process_java_exception(env) || !clazz)
        return NULL;
    
    pyarray                 = PyObject_NEW(PyJarray_Object, &PyJarray_Type);
    pyarray->object         = (*env)->NewGlobalRef(env, arrayObj);
    pyarray->clazz          = (*env)->NewGlobalRef(env, clazz);
    pyarray->componentType  = (int) typeId;
    pyarray->componentClass = NULL;
    pyarray->length         = -1;
    pyarray->pinnedArray    = NULL;

    if(typeId == JOBJECT_ID || typeId == JARRAY_ID)
        pyarray->componentClass = (*env)->NewGlobalRef(env, componentClass);
    
    (*env)->DeleteLocalRef(env, arrayObj);
    (*env)->DeleteLocalRef(env, clazz);

    if(pyjarray_init(env, pyarray, 1, three))
        return (PyObject *) pyarray;
    else {
        pyjarray_dealloc(pyarray);
        return NULL;
    }
}


static int pyjarray_init(JNIEnv *env,
                         PyJarray_Object *pyarray,
                         int zero,
                         PyObject *value) {
    jobject compType  = NULL;
    jclass  compClass = NULL;
    int     comp;

    // ------------------------------ first, get the array's type

    if(pyarray->componentType < 0) { // may already know that
        if(objectComponentType == 0) {
            jmethodID getClass;
            jobject   langClass = NULL;
        
            getClass = (*env)->GetMethodID(env,
                                           pyarray->clazz,
                                           "getClass",
                                           "()Ljava/lang/Class;");
            if(process_java_exception(env) || !getClass)
                goto EXIT_ERROR;
        
            langClass = (*env)->CallObjectMethod(env, pyarray->clazz, getClass);
            if(process_java_exception(env) || !langClass)
                goto EXIT_ERROR;
        
            objectComponentType = (*env)->GetMethodID(env,
                                                      langClass,
                                                      "getComponentType",
                                                      "()Ljava/lang/Class;");
            if(process_java_exception(env) || !objectComponentType) {
                (*env)->DeleteLocalRef(env, langClass);
                goto EXIT_ERROR;
            }
        }
    
        compType = (*env)->CallObjectMethod(env,
                                            pyarray->clazz,
                                            objectComponentType);
        if(process_java_exception(env) || !compType)
            goto EXIT_ERROR;
    
        compClass = (*env)->GetObjectClass(env, compType);
        if(process_java_exception(env) || !compClass)
            goto EXIT_ERROR;

        comp = get_jtype(env, compType, compClass);
        if(process_java_exception(env) || comp < 0)
            goto EXIT_ERROR;
    
        pyarray->componentClass = (*env)->NewGlobalRef(env, compClass);
        pyarray->componentType  = comp;
    }
    
    if(pyarray->length < 0) // may already know that, too
        pyarray->length = (*env)->GetArrayLength(env, pyarray->object);
    
    // ------------------------------ pinned array support
    // now, for primitive arrays we have to Release() the
    // array when we're done with it.

    pyjarray_pin(pyarray);

    if(zero && !PyErr_Occurred()) { // skip if we're not nulling the array
        
        switch(pyarray->componentType) {
            
        case JINT_ID: {
            int   i;
            long  v  = 0;
            jint *ar = (jint *) pyarray->pinnedArray;
            
            if(value && PyInt_Check(value))
                v = PyInt_AS_LONG(value);
            
            for(i = 0; i < pyarray->length; i++)
                ar[i] = (jint) v;

            break;
        }

        case JCHAR_ID: {
            int   i;
            long  v = 0;
            char  *val;
            jchar *ar = (jchar *) pyarray->pinnedArray;
            
            if(!value || !PyString_Check(value)) {
                if(value && PyInt_Check(value))
                    v = PyInt_AS_LONG(value);
                
                for(i = 0; i < pyarray->length; i++)
                    ar[i] = (jchar) v;
            }
            else {
                // it's a string, set the elements
                // we won't throw an error for index, length problems. just deal...
                
                val = PyString_AS_STRING(value);
                for(i = 0; i < pyarray->length && val[i] != '\0'; i++)
                    ar[i] = (jchar) val[i];
            }

            break;
        }
            
        case JBYTE_ID: {
            int    i;
            long   v  = 0;
            jbyte *ar = (jbyte *) pyarray->pinnedArray;
            
            if(value && PyInt_Check(value))
                v = PyInt_AS_LONG(value);
            
            for(i = 0; i < pyarray->length; i++)
                ar[i] = (jbyte) v;
            
            break;
        }

        case JLONG_ID: {
            int      i;
            jeplong  v  = 0;
            jlong   *ar = (jlong *) pyarray->pinnedArray;

            if(!value)
                ;
            else {
                if(PyLong_Check(value))
                    v = PyLong_AsLongLong(value);
                else if(PyInt_Check(value))
                    v = PyInt_AS_LONG(value);
            }
            
            for(i = 0; i < pyarray->length; i++)
                ar[i] = (jlong) v;
            
            break;
        }
            
        case JBOOLEAN_ID: {
            int       i;
            long      v  = 0;
            jboolean *ar = (jboolean *) pyarray->pinnedArray;
            
            if(value && PyInt_Check(value))
                v = PyInt_AS_LONG(value);
            
            for(i = 0; i < pyarray->length; i++) {
                if(v)
                    ar[i] = JNI_TRUE;
                else
                    ar[i] = JNI_FALSE;
            }
            
            break;
        }
        
        case JDOUBLE_ID: {
            int      i;
            double   v  = 0;
            jdouble *ar = (jdouble *) pyarray->pinnedArray;
            
            if(value && PyFloat_Check(value))
                v = PyFloat_AS_DOUBLE(value);
            
            for(i = 0; i < pyarray->length; i++)
                ar[i] = (jdouble) v;
            
            break;
        }
            
        case JSHORT_ID: {
            int     i;
            long    v  = 0;
            jshort *ar = (jshort *) pyarray->pinnedArray;
            
            if(value && PyInt_Check(value))
                v  = PyInt_AS_LONG(value);
            
            for(i = 0; i < pyarray->length; i++)
                ar[i] = (jshort) v;
            
            break;
        }
            
        case JFLOAT_ID: {
            int     i;
            double  v  = 0;
            jfloat *ar = (jfloat *) pyarray->pinnedArray;
            
            if(value && PyFloat_Check(value))
                v = PyFloat_AS_DOUBLE(value);
            
            for(i = 0; i < pyarray->length; i++)
                ar[i] = (jfloat) v;
            
            break;
        }
            
        } // switch
    } // if zero

    (*env)->DeleteLocalRef(env, compType);
    (*env)->DeleteLocalRef(env, compClass);
    
    if(process_java_exception(env))
        return 0;
    return 1;
    
EXIT_ERROR:
    if(compType)
        (*env)->DeleteLocalRef(env, compType);
    if(compClass)
        (*env)->DeleteLocalRef(env, compClass);

    return -1;
}


// pin primitive array memory. NOOP for object arrays.
void pyjarray_pin(PyJarray_Object *self) {
    JNIEnv *env = pyembed_get_env();
    
    switch(self->componentType) {

    case JINT_ID:
        self->pinnedArray = (*env)->GetIntArrayElements(
            env,
            self->object,
            &(self->isCopy));
        break;

    case JCHAR_ID:
        self->pinnedArray = (*env)->GetCharArrayElements(
            env,
            self->object,
            &(self->isCopy));
        break;
        
    case JBYTE_ID:
        self->pinnedArray = (*env)->GetByteArrayElements(
            env,
            self->object,
            &(self->isCopy));
        break;

    case JLONG_ID:
        self->pinnedArray = (*env)->GetLongArrayElements(
            env,
            self->object,
            &(self->isCopy));
        break;
        
    case JBOOLEAN_ID:
        self->pinnedArray = (*env)->GetBooleanArrayElements(
            env,
            self->object,
            &(self->isCopy));
        break;
        
    case JDOUBLE_ID:
        self->pinnedArray = (*env)->GetDoubleArrayElements(
            env,
            self->object,
            &(self->isCopy));
        break;
        
    case JSHORT_ID:
        self->pinnedArray = (*env)->GetShortArrayElements(
            env,
            self->object,
            &(self->isCopy));
        break;
        
    case JFLOAT_ID:
        self->pinnedArray = (*env)->GetFloatArrayElements(
            env,
            self->object,
            &(self->isCopy));
        break;

    } // switch

    process_java_exception(env);
}


static void pyjarray_dealloc(PyJarray_Object *self) {
#if USE_DEALLOC
    JNIEnv *env = pyembed_get_env();
    if(env) {
        if(self->object)
            (*env)->DeleteGlobalRef(env, self->object);
        if(self->clazz)
            (*env)->DeleteGlobalRef(env, self->clazz);
        if(self->componentClass)
            (*env)->DeleteGlobalRef(env, self->componentClass);

        // can't guarantee mode 0 will work in this case...
        pyjarray_release_pinned(self, JNI_ABORT);
    } // if env
    
    PyObject_Del(self);
#endif
}


// used to either release pinned memory, commit, or abort.
void pyjarray_release_pinned(PyJarray_Object *self, jint mode) {
    JNIEnv *env = pyembed_get_env();

    if(!self->pinnedArray)
        return;
    
    if(self->isCopy && mode == JNI_ABORT)
        return;

    switch(self->componentType) {

    case JINT_ID:
        (*env)->ReleaseIntArrayElements(env,
                                        self->object,
                                        (jint *) self->pinnedArray,
                                        mode);
        break;
                
    case JCHAR_ID:
        (*env)->ReleaseCharArrayElements(env,
                                         self->object,
                                         (jchar *) self->pinnedArray,
                                         mode);
        break;

    case JBYTE_ID:
        (*env)->ReleaseByteArrayElements(env,
                                         self->object,
                                         (jbyte *) self->pinnedArray,
                                         mode);
        break;

    case JLONG_ID:
        (*env)->ReleaseLongArrayElements(env,
                                         self->object,
                                         (jlong *) self->pinnedArray,
                                         mode);
        break;
        
    case JBOOLEAN_ID:
        (*env)->ReleaseBooleanArrayElements(env,
                                            self->object,
                                            (jboolean *) self->pinnedArray,
                                            mode);
        break;
        
    case JDOUBLE_ID:
        (*env)->ReleaseDoubleArrayElements(env,
                                           self->object,
                                           (jdouble *) self->pinnedArray,
                                           mode);
        break;
        
    case JSHORT_ID:
        (*env)->ReleaseShortArrayElements(env,
                                          self->object,
                                          (jshort *) self->pinnedArray,
                                          mode);
        break;
        
    case JFLOAT_ID:
        (*env)->ReleaseFloatArrayElements(env,
                                          self->object,
                                          (jfloat *) self->pinnedArray,
                                          mode);
        break;

    } // switch
}


int pyjarray_check(PyObject *obj) {
    if(PyObject_TypeCheck(obj, &PyJarray_Type))
        return 1;
    return 0;
}


static int pyjarray_setitem(PyJarray_Object *self,
                            int pos,
                            PyObject *newitem) {
    
    JNIEnv *env = pyembed_get_env();
    
    if(pos < 0 || pos >= self->length || self->length < 1) {
        PyErr_Format(PyExc_IndexError,
                     "array assignment index out of range: %i", pos);
        return -1;
    }

    // first, do the object types.
    
    switch(self->componentType) {
        
    case JSTRING_ID: {
        jstring  jstr = NULL;
        char    *val;
        
        if(newitem == Py_None)
            ; // setting NULL
        else {
            if(!PyString_Check(newitem)) {
                PyErr_SetString(PyExc_TypeError, "Expected string.");
                return -1;
            }
        
            val  = PyString_AS_STRING(newitem);
            jstr = (*env)->NewStringUTF(env, (const char *) val);
        }
        
        (*env)->SetObjectArrayElement(env,
                                      self->object,
                                      pos,
                                      jstr);
        if(process_java_exception(env))
            return -1;
        return 0;
    }

    case JOBJECT_ID: {
        jobject           obj = NULL;
        PyJobject_Object *pyjob;

        if(newitem == Py_None)
            ; // setting NULL
        else {
            if(!pyjobject_check(newitem)) {
                PyErr_SetString(PyExc_TypeError, "Expected jobject.");
                return -1;
            }
            
            pyjob = (PyJobject_Object *) newitem;
            obj = pyjob->object;
            
            if(!obj) {
                PyErr_SetString(PyExc_TypeError, "Expected instance, not class.");
                return -1;
            }
        }

        (*env)->SetObjectArrayElement(env,
                                      self->object,
                                      pos,
                                      obj);
        if(process_java_exception(env))
            return -1;
        return 0;
    }

    case JARRAY_ID: {
        jobject          obj = NULL;
        PyJarray_Object *pyarray;

        if(newitem == Py_None)
            ; // setting NULL
        else {
            if(!pyjarray_check(newitem)) {
                PyErr_SetString(PyExc_TypeError, "Expected jarray.");
                return -1;
            }
            
            pyarray = (PyJarray_Object *) newitem;
            obj = pyarray->object;
        }
        
        (*env)->SetObjectArrayElement(env,
                                      self->object,
                                      pos,
                                      obj);
        if(process_java_exception(env))
            return -1;
        return 0;
    }

    } // switch
    
    // ------------------------------ primitive types

    if(!self->pinnedArray) {
        PyErr_SetString(PyExc_RuntimeError, "Pinned array shouldn't be null.");
        return -1;
    }

    switch(self->componentType) {
        
    case JINT_ID:
        if(!PyInt_Check(newitem)) {
            PyErr_SetString(PyExc_TypeError, "Expected int.");
            return -1;
        }
        
        ((jint *) self->pinnedArray)[pos] = (jint) PyInt_AS_LONG(newitem);
        return 0; /* success */
        
    case JBYTE_ID:
        if(!PyInt_Check(newitem)) {
            PyErr_SetString(PyExc_TypeError, "Expected byte.");
            return -1;
        }
        
        ((jbyte *) self->pinnedArray)[pos] = (jbyte) PyInt_AS_LONG(newitem);
        return 0; /* success */
        
    case JCHAR_ID:
        if(PyInt_Check(newitem))
            ((jchar *) self->pinnedArray)[pos] = (jchar) PyInt_AS_LONG(newitem);
        else if(PyString_Check(newitem) && PyString_GET_SIZE(newitem) == 1) {
            char *val = PyString_AS_STRING(newitem);
            ((jchar *) self->pinnedArray)[pos] = (jchar) val[0];
        }
        else {
            PyErr_SetString(PyExc_TypeError, "Expected char.");
            return -1;
        }
        
        return 0; /* success */

    case JLONG_ID:
        if(!PyLong_Check(newitem)) {
            PyErr_SetString(PyExc_TypeError, "Expected long.");
            return -1;
        }
        
        ((jlong *) self->pinnedArray)[pos] = (jlong) PyLong_AsLongLong(newitem);
        return 0; /* success */
        
    case JBOOLEAN_ID:
        if(!PyInt_Check(newitem)) {
            PyErr_SetString(PyExc_TypeError, "Expected boolean.");
            return -1;
        }
        
        if(PyInt_AS_LONG(newitem))
            ((jboolean *) self->pinnedArray)[pos] = JNI_TRUE;
        else
            ((jboolean *) self->pinnedArray)[pos] = JNI_FALSE;
        
        return 0; /* success */
        
    case JDOUBLE_ID:
        if(!PyFloat_Check(newitem)) {
            PyErr_SetString(PyExc_TypeError, "Expected float.");
            return -1;
        }
        
        ((jdouble *) self->pinnedArray)[pos] =
            (jdouble) PyFloat_AS_DOUBLE(newitem);
        return 0; /* success */
        
    case JSHORT_ID:
        if(!PyInt_Check(newitem)) {
            PyErr_SetString(PyExc_TypeError, "Expected int.");
            return -1;
        }
        
        ((jshort *) self->pinnedArray)[pos] =
            (jshort) PyInt_AS_LONG(newitem);
        return 0; /* success */
        
    case JFLOAT_ID:
        if(!PyFloat_Check(newitem)) {
            PyErr_SetString(PyExc_TypeError, "Expected float.");
            return -1;
        }
        
        ((jfloat *) self->pinnedArray)[pos] =
            (jfloat) PyFloat_AS_DOUBLE(newitem);
        return 0; /* success */

    } // switch

    PyErr_SetString(PyExc_TypeError, "Unknown type.");
    return -1;
}


static PyObject* pyjarray_item(PyJarray_Object *self, Py_ssize_t pos) {
    PyObject *ret = NULL;
    JNIEnv   *env = pyembed_get_env();
    
    if(self->length < 1) {
        PyErr_Format(PyExc_IndexError,
<<<<<<< HEAD
                     "array assignment index out of range: %li", pos);
=======
                     "array assignment index out of range: %zd", pos);
>>>>>>> 53d5085a
        return NULL;
    }

    if(pos < 0)
        pos = 0;
    if(pos >= self->length)
        pos = self->length -1;

    switch(self->componentType) {

    case JSTRING_ID: {
        jstring     jstr;
        const char *str;
        
        jstr = (jstring) (*env)->GetObjectArrayElement(env,
                                                       self->object,
                                                       (jsize) pos);

        if(process_java_exception(env))
            ;
        else if(jstr != NULL) {
            str = (*env)->GetStringUTFChars(env, jstr, 0);
            ret = PyString_FromString((char *) str);
            
            (*env)->ReleaseStringUTFChars(env, jstr, str);
            (*env)->DeleteLocalRef(env, jstr);
        }
        else {
            // no error occurred, just return None
            Py_INCREF(Py_None);
            ret = Py_None;
        }

        break;
    }

    case JARRAY_ID: {
        jobjectArray obj;
        
        obj = (jobjectArray) (*env)->GetObjectArrayElement(env,
                                                           self->object,
                                                           (jsize) pos);
        
        if(process_java_exception(env))
            ;
        else if(obj != NULL)
            ret = pyjarray_new(env, obj);
        else {
            // null is okay
            Py_INCREF(Py_None);
            ret = Py_None;
        }
        
        break;
    }

    case JOBJECT_ID: {
        jobject obj;
        
        obj = (*env)->GetObjectArrayElement(env,
                                            self->object,
                                            (jsize) pos);
        if(process_java_exception(env))
            ;
        else if(obj != NULL)
            ret = (PyObject *) pyjobject_new(env, obj);
        else {
            // null is okay
            Py_INCREF(Py_None);
            ret = Py_None;
        }
        
        break;
    }

    case JBOOLEAN_ID:
        ret = Py_BuildValue("i", ((jboolean *) self->pinnedArray)[(jsize) pos]);
        break;

    case JSHORT_ID:
        ret = Py_BuildValue("i", ((jshort *) self->pinnedArray)[(jsize) pos]);
        break;

    case JINT_ID:
        ret = Py_BuildValue("i", ((jint *) self->pinnedArray)[(jsize) pos]);
        break;

    case JBYTE_ID:
        ret = Py_BuildValue("i", ((jbyte *) self->pinnedArray)[(jsize) pos]);
        break;

    case JCHAR_ID: {
        char val[2];
        val[0] = ((jchar *) self->pinnedArray)[pos];
        val[1] = '\0';
        ret = PyString_FromString(val);
        break;
    }

    case JLONG_ID:
        ret = PyLong_FromLongLong(((jlong *) self->pinnedArray)[(jsize) pos]);
        break;
        
    case JFLOAT_ID:
        ret = PyFloat_FromDouble(((jfloat *) self->pinnedArray)[(jsize) pos]);
        break;

    case JDOUBLE_ID:
        ret = PyFloat_FromDouble(((jdouble *) self->pinnedArray)[(jsize) pos]);
        break;
        
    default:
        PyErr_Format(PyExc_TypeError, "Unknown type %i.",
                     self->componentType);
    }

    return ret;
}


static int pyjarray_index(PyJarray_Object *self, PyObject *el) {
    JNIEnv *env = pyembed_get_env();

    switch(self->componentType) {

    case JSTRING_ID: {
        int i, ret = 0;

        if(el != Py_None && !PyString_Check(el)) {
            PyErr_SetString(PyExc_TypeError, "Expected str.");
            return -1;
        }
        
        for(i = 0; ret == 0 && i < self->length; i++) {
            const char *val;
            PyObject   *t;
            jstring l = (*env)->GetObjectArrayElement(env,
                                                      self->object,
                                                      i);
            if(l == NULL) {
                if(el == Py_None)
                    return i;
                
                (*env)->DeleteLocalRef(env, l);
                continue;
            }
                
            val = jstring2char(env, l);
            t   = PyString_FromString((char *) val);
            
            ret = PyObject_RichCompareBool(el,
                                           t,
                                           Py_EQ);
            
            Py_DECREF(t);
            release_utf_char(env, l, val);
            (*env)->DeleteLocalRef(env, l);

            if(ret)
                return i;
        }
        
        return -1;
    }

    case JARRAY_ID: {
        PyJarray_Object *obj;
        int i, ret = 0;

        JNIEnv *env = pyembed_get_env();
        
        if(el != Py_None && !pyjarray_check(el)) {
            PyErr_SetString(PyExc_TypeError, "Expected jarray.");
            return -1;
        }

        obj = (PyJarray_Object *) el;
        for(i = 0; !ret && i < self->length; i++) {
            jobject l = (*env)->GetObjectArrayElement(env,
                                                      self->object,
                                                      i);
            if(l == NULL) {
                if(el == Py_None)
                    return i;
                
                (*env)->DeleteLocalRef(env, l);
                continue;
            }
            
            if((*env)->IsSameObject(env, l, obj->object))
                ret = 1;

            (*env)->DeleteLocalRef(env, l);
            
            if(ret)
                return i;
        }

        return -1;
    }

    case JOBJECT_ID: {
        PyJobject_Object *obj;
        int i, ret = 0;

        JNIEnv *env = pyembed_get_env();
        
        if(el != Py_None && !pyjobject_check(el)) {
            PyErr_SetString(PyExc_TypeError, "Expected jobject.");
            return -1;
        }

        obj = (PyJobject_Object *) el;
        for(i = 0; !ret && i < self->length; i++) {
            jobject l = (*env)->GetObjectArrayElement(env,
                                                      self->object,
                                                      i);
            
            if(l == NULL) {
                if(el == Py_None)
                    return i;
                
                (*env)->DeleteLocalRef(env, l);
                continue;
            }
            
            if((*env)->IsSameObject(env, l, obj->object))
                ret = 1;

            (*env)->DeleteLocalRef(env, l);
            
            if(ret)
                return i;
        }

        return -1;
    }
        
    case JBOOLEAN_ID: {
        jboolean *ar = (jboolean *) self->pinnedArray;
        int       i;
        jboolean  v;
        
        if(!PyInt_Check(el)) {
            PyErr_SetString(PyExc_TypeError, "Expected boolean.");
            return -1;
        }
        
        if(PyInt_AS_LONG(el))
            v = JNI_TRUE;
        else
            v = JNI_FALSE;
        
        for(i = 0; i < self->length; i++) {
            if(v == ar[i])
                return i;
        }
        
        return -1;
    }
        
    case JSHORT_ID: {
        jshort *ar = (jshort *) self->pinnedArray;
        int     i;
        jshort  v;
        
        if(!PyInt_Check(el)) {
            PyErr_SetString(PyExc_TypeError, "Expected int (short).");
            return -1;
        }
        
        v = (jshort) PyInt_AS_LONG(el);
        for(i = 0; i < self->length; i++) {
            if(v == ar[i])
                return i;
        }
        
        return -1;
    }

    case JINT_ID: {
        jint *ar = (jint *) self->pinnedArray;
        int   i;
        jint  v;
        
        if(!PyInt_Check(el)) {
            PyErr_SetString(PyExc_TypeError, "Expected int.");
            return -1;
        }
        
        v = (jint) PyInt_AS_LONG(el);
        for(i = 0; i < self->length; i++) {
            if(v == ar[i])
                return i;
        }
        
        return -1;
    }

    case JBYTE_ID: {
        jbyte *ar = (jbyte *) self->pinnedArray;
        int    i;
        jbyte  v;
        
        if(!PyInt_Check(el)) {
            PyErr_SetString(PyExc_TypeError, "Expected byte.");
            return -1;
        }
        
        v = (jbyte) PyInt_AS_LONG(el);
        for(i = 0; i < self->length; i++) {
            if(v == ar[i])
                return i;
        }
        
        return -1;
    }

    case JCHAR_ID: {
        jchar *ar = (jchar *) self->pinnedArray;
        int    i;
        jchar  v;

        if(PyInt_Check(el))
            v = (jchar) PyInt_AS_LONG(el);
        else if(PyString_Check(el) && PyString_GET_SIZE(el) == 1) {
            char *val = PyString_AS_STRING(el);
            v = (jchar) val[0];
        }
        else {
            PyErr_SetString(PyExc_TypeError, "Expected char.");
            return -1;
        }
        
        for(i = 0; i < self->length; i++) {
            if(v == ar[i])
                return i;
        }
        
        return -1;
    }

    case JLONG_ID: {
        jlong *ar = (jlong *) self->pinnedArray;
        int    i;
        jlong  v;
        
        if(!PyLong_Check(el)) {
            PyErr_SetString(PyExc_TypeError, "Expected long.");
            return -1;
        }
        
        v = (jlong) PyLong_AsLongLong(el);
        for(i = 0; i < self->length; i++) {
            if(v == ar[i])
                return i;
        }
        
        return -1;
    }
        
    case JFLOAT_ID: {
        jfloat *ar = (jfloat *) self->pinnedArray;
        int     i;
        jfloat  v;
        
        if(!PyFloat_Check(el)) {
            PyErr_SetString(PyExc_TypeError, "Expected long.");
            return -1;
        }
        
        v = (jfloat) PyFloat_AsDouble(el);
        for(i = 0; i < self->length; i++) {
            if(v == ar[i])
                return i;
        }
        
        return -1;
    }

    case JDOUBLE_ID: {
        jdouble *ar = (jdouble *) self->pinnedArray;
        int      i;
        jdouble  v;
        
        if(!PyFloat_Check(el)) {
            PyErr_SetString(PyExc_TypeError, "Expected long.");
            return -1;
        }
        
        v = (jdouble) PyFloat_AsDouble(el);
        for(i = 0; i < self->length; i++) {
            if(v == ar[i])
                return i;
        }
        
        return -1;
    }
        
    default:
        PyErr_Format(PyExc_RuntimeError, "Unknown type %i.",
                     self->componentType);
    } // switch

    return -1; // error, shouldn't happen
}


static PyObject* listindex(PyJarray_Object *self, PyObject *args) {
    int pos;
    PyObject *v;
    
    if(!PyArg_ParseTuple(args, "O", &v))
		return NULL;

    pos = pyjarray_index(self, v);
    if(PyErr_Occurred())
        return NULL;
    
    if(pos >= 0)
        return PyInt_FromLong((long) pos);
    
	PyErr_SetString(PyExc_ValueError, "list.index(x): x not in array");
    return NULL;
}


static PyObject* pyjarray_commit(PyJarray_Object *self, PyObject *args) {
    PyObject *v;
    
    if(!PyArg_ParseTuple(args, "", &v))
		return NULL;

    pyjarray_release_pinned(self, JNI_COMMIT);

    Py_INCREF(Py_None);
    return Py_None;
}


static int pyjarray_contains(PyJarray_Object *self, PyObject *el) {
<<<<<<< HEAD
    pyembed_get_env();
    
=======
>>>>>>> 53d5085a
    int pos = pyjarray_index(self, el);
    if(PyErr_Occurred())
        return -1;

    if(pos >= 0)
        return 1;
    return 0;
}


// shamelessly taken from listobject.c
<<<<<<< HEAD
static PyObject* pyjarray_slice(PyJarray_Object *self,
                                Py_ssize_t ilow,
                                Py_ssize_t ihigh) {
=======
static PyObject* pyjarray_slice(PyObject *_self, Py_ssize_t ilow, Py_ssize_t ihigh) {
>>>>>>> 53d5085a
    PyJarray_Object *pyarray  = NULL;
    jobjectArray     arrayObj = NULL;
    PyObject        *ret      = NULL;

    PyJarray_Object *self = (PyJarray_Object *) self;
    
    Py_ssize_t len, i;
    JNIEnv *env = pyembed_get_env();
    
    if(ilow < 0)
        ilow = 0;
    else if (ilow > self->length)
        ilow = self->length;
    if(ihigh < ilow)
        ihigh = ilow;
    else if(ihigh > self->length)
        ihigh = self->length;
    len = ihigh - ilow;
    
    switch(self->componentType) {
    case JOBJECT_ID:
        arrayObj = (*env)->NewObjectArray(env,
                                          (jsize) len,
                                          self->componentClass,
                                          NULL);
        break;
        
    case JARRAY_ID:
        arrayObj = (*env)->NewObjectArray(env,
                                          (jsize) len,
                                          self->componentClass,
                                          NULL);
        break;
        
    case JSTRING_ID:
        arrayObj = (*env)->NewObjectArray(env,
                                          (jsize) len,
                                          JSTRING_TYPE,
                                          NULL);
            
        break;
        
    case JINT_ID: {
        jint *ar, *src;
        arrayObj = (*env)->NewIntArray(env, (jsize) len);
        pyarray  = (PyJarray_Object *) pyjarray_new(env, arrayObj);
        if(PyErr_Occurred())
            break;
        
        ar  = (jint *) pyarray->pinnedArray;
        src = (jint *) self->pinnedArray;
        for(i = 0; i < len; i++)
            ar[i] = src[ilow++];
        
        ret = (PyObject *) pyarray;
        break;
    }
        
    case JBYTE_ID: {
        jbyte *ar, *src;
        arrayObj = (*env)->NewByteArray(env, (jsize) len);
        pyarray  = (PyJarray_Object *) pyjarray_new(env, arrayObj);
        if(PyErr_Occurred())
            break;
        
        ar  = (jbyte *) pyarray->pinnedArray;
        src = (jbyte *) self->pinnedArray;
        for(i = 0; i < len; i++)
            ar[i] = src[ilow++];
        
        ret = (PyObject *) pyarray;
        break;
    }

    case JCHAR_ID: {
        jchar *ar, *src;
        arrayObj = (*env)->NewCharArray(env, (jsize) len);
        pyarray  = (PyJarray_Object *) pyjarray_new(env, arrayObj);
        if(PyErr_Occurred())
            break;
        
        ar  = (jchar *) pyarray->pinnedArray;
        src = (jchar *) self->pinnedArray;
        for(i = 0; i < len; i++)
            ar[i] = src[ilow++];
        
        ret = (PyObject *) pyarray;
        break;
    }

    case JLONG_ID: {
        jlong *ar, *src;
        arrayObj = (*env)->NewLongArray(env, (jsize) len);
        pyarray  = (PyJarray_Object *) pyjarray_new(env, arrayObj);
        if(PyErr_Occurred())
            break;
        
        ar  = (jlong *) pyarray->pinnedArray;
        src = (jlong *) self->pinnedArray;
        for(i = 0; i < len; i++)
            ar[i] = src[ilow++];
        
        ret = (PyObject *) pyarray;
        break;
    }
        
    case JBOOLEAN_ID: {
        jboolean *ar, *src;
        arrayObj = (*env)->NewBooleanArray(env, (jsize) len);
        pyarray  = (PyJarray_Object *) pyjarray_new(env, arrayObj);
        if(PyErr_Occurred())
            break;
        
        ar  = (jboolean *) pyarray->pinnedArray;
        src = (jboolean *) self->pinnedArray;
        for(i = 0; i < len; i++)
            ar[i] = src[ilow++];
        
        ret = (PyObject *) pyarray;
        break;
    }
        
    case JDOUBLE_ID: {
        jdouble *ar, *src;
        arrayObj = (*env)->NewDoubleArray(env, (jsize) len);
        pyarray  = (PyJarray_Object *) pyjarray_new(env, arrayObj);
        if(PyErr_Occurred())
            break;
        
        ar  = (jdouble *) pyarray->pinnedArray;
        src = (jdouble *) self->pinnedArray;
        for(i = 0; i < len; i++)
            ar[i] = src[ilow++];
        
        ret = (PyObject *) pyarray;
        break;
    }
        
    case JSHORT_ID: {
        jshort *ar, *src;
        arrayObj = (*env)->NewShortArray(env, (jsize) len);
        pyarray  = (PyJarray_Object *) pyjarray_new(env, arrayObj);
        if(PyErr_Occurred())
            break;
        
        ar  = (jshort *) pyarray->pinnedArray;
        src = (jshort *) self->pinnedArray;
        for(i = 0; i < len; i++)
            ar[i] = src[ilow++];
        
        ret = (PyObject *) pyarray;
        break;
    }
        
    case JFLOAT_ID: {
        jfloat *ar, *src;
        arrayObj = (*env)->NewFloatArray(env, (jsize) len);
        pyarray  = (PyJarray_Object *) pyjarray_new(env, arrayObj);
        if(PyErr_Occurred())
            break;
        
        ar  = (jfloat *) pyarray->pinnedArray;
        src = (jfloat *) self->pinnedArray;
        for(i = 0; i < len; i++)
            ar[i] = src[ilow++];
        
        ret = (PyObject *) pyarray;
        break;
    }

    } // switch

    if(self->componentType == JOBJECT_ID ||
       self->componentType == JSTRING_ID ||
       self->componentType == JARRAY_ID) {
        
        // all object operations. have to be handled differently...
        // *sigh*
        for(i = 0; i < len; i++) {
            jobject obj = (*env)->GetObjectArrayElement(env,
                                                        self->object,
                                                        (jsize) ilow++);
            (*env)->SetObjectArrayElement(env,
                                          arrayObj,
                                          (jsize) i,
                                          obj);
            if(obj)
                (*env)->DeleteLocalRef(env, obj);
        }

        ret = pyjarray_new(env, arrayObj);
    }
    
    if(arrayObj)
        (*env)->DeleteLocalRef(env, arrayObj);
    
    if(!ret && !PyErr_Occurred())
        PyErr_SetString(PyExc_ValueError, "Unsupported type.");
    
    return ret;
}


// shamelessly taken from listobject.c
static PyObject* pyjarray_subscript(PyJarray_Object *self, PyObject *item) {
<<<<<<< HEAD
    pyembed_get_env();
    
=======
>>>>>>> 53d5085a
    if(PyInt_Check(item)) {
        long i = PyInt_AS_LONG(item);
        if (i < 0)
            i += self->length;
        return pyjarray_item(self, (Py_ssize_t) i);
    }
    else if(PyLong_Check(item)) {
        long i = PyLong_AsLong(item);
        if (i == -1 && PyErr_Occurred())
            return NULL;
        if (i < 0)
            i += self->length;
        return pyjarray_item(self, (Py_ssize_t) i);
    }
    else {
        PyErr_SetString(PyExc_TypeError, "list indices must be integers");
        return NULL;
    }
}


static PyObject* pyjarray_str(PyJarray_Object *self) {
    PyObject *ret;
<<<<<<< HEAD
    pyembed_get_env();
=======
>>>>>>> 53d5085a

    if(!self->pinnedArray) {
        PyErr_SetString(PyExc_RuntimeError, "No pinned array.");
        return NULL;
    }

    switch(self->componentType) {
    case JBYTE_ID:
        ret = PyString_FromStringAndSize((const char *) self->pinnedArray,
                                         self->length);
        return ret;

    case JFLOAT_ID:
        ret = PyString_FromStringAndSize((const char *) self->pinnedArray,
                                         self->length * SIZEOF_FLOAT);
        return ret;

    default:
        PyErr_SetString(PyExc_TypeError,
                        "Unsupported type for str operation.");
        return NULL;
    }
}


// -------------------------------------------------- sequence methods

<<<<<<< HEAD
static Py_ssize_t pyjarray_length(PyJarray_Object *self) {
    if(self)
        return self->length;
=======
static int pyjarray_length(PyObject *self) {
    if(self && pyjarray_check(self))
        return ((PyJarray_Object *) self)->length;
>>>>>>> 53d5085a
    return 0;
}


PyDoc_STRVAR(list_doc,
             "jarray(size) -> new jarray of size");
PyDoc_STRVAR(getitem_doc,
             "x.__getitem__(y) <==> x[y]");
PyDoc_STRVAR(index_doc,
             "L.index(value) -> integer -- return first index of value");
PyDoc_STRVAR(commit_doc,
             "x.commit() -- commit pinned array to Java memory");

PyMethodDef pyjarray_methods[] = {
    { "__getitem__",
      (PyCFunction) pyjarray_subscript, METH_O, getitem_doc },

    {"index", (PyCFunction) listindex, METH_VARARGS, index_doc},

    {"commit", (PyCFunction) pyjarray_commit, METH_VARARGS, commit_doc},
    
    { NULL, NULL }
};


static PySequenceMethods list_as_sequence = {
    (lenfunc) pyjarray_length,                /* sq_length */
    (binaryfunc) 0,                           /* sq_concat */
    (ssizeargfunc) 0,                         /* sq_repeat */
    (ssizeargfunc) pyjarray_item,             /* sq_item */
    (ssizessizeargfunc) pyjarray_slice,       /* sq_slice */
    (intobjargproc) pyjarray_setitem,         /* sq_ass_item */
    (intintobjargproc) 0,                     /* sq_ass_slice */
    (objobjproc) pyjarray_contains,           /* sq_contains */
    (binaryfunc) 0,                           /* sq_inplace_concat */
    (ssizeargfunc) 0,                         /* sq_inplace_repeat */
};


static PyObject* pyjarray_iter(PyObject *);


static PyTypeObject PyJarray_Type = {
    PyObject_HEAD_INIT(0)
    0,                                        /* ob_size */
    "jarray",                                 /* tp_name */
    sizeof(PyJarray_Object),                  /* tp_basicsize */
    0,                                        /* tp_itemsize */
    (destructor) pyjarray_dealloc,            /* tp_dealloc */
    0,                                        /* tp_print */
    0,                                        /* tp_getattr */
    0,                                        /* tp_setattr */
    0,                                        /* tp_compare */
    0,                                        /* tp_repr */
    0,                                        /* tp_as_number */
    &list_as_sequence,                        /* tp_as_sequence */
    0,                                        /* tp_as_mapping */
    0,                                        /* tp_hash  */
    0,                                        /* tp_call */
    (reprfunc) pyjarray_str,                  /* tp_str */
    0,                                        /* tp_getattro */
    0,                                        /* tp_setattro */
    0,                                        /* tp_as_buffer */
    Py_TPFLAGS_DEFAULT |
    Py_TPFLAGS_HAVE_ITER,                     /* tp_flags */
    list_doc,                                 /* tp_doc */
    0,                                        /* tp_traverse */
    0,                                        /* tp_clear */
    0,                                        /* tp_richcompare */
    0,                                        /* tp_weaklistoffset */
    pyjarray_iter,                            /* tp_iter */
    0,                                        /* tp_iternext */
    pyjarray_methods,                         /* tp_methods */
    0,                                        /* tp_members */
    0,                                        /* tp_getset */
    0,                                        /* tp_base */
    0,                                        /* tp_dict */
    0,                                        /* tp_descr_get */
    0,                                        /* tp_descr_set */
    0,                                        /* tp_dictoffset */
    0,                                        /* tp_init */
    0,                                        /* tp_alloc */
    NULL,                                     /* tp_new */
};


/*********************** List Iterator **************************/

// shamelessly copied from listobject.c

// there are generic iterators, but they kinda suck...

typedef struct {
    PyObject_HEAD
    long it_index;
    PyJarray_Object *it_seq; /* Set to NULL when iterator is exhausted */
} PyJarrayIterObject;

PyTypeObject PyJarrayIter_Type;

static PyObject *pyjarray_iter(PyObject *seq) {
    PyJarrayIterObject *it;
    
    if(PyType_Ready(&PyJarrayIter_Type) < 0)
        return NULL;
    
    if(!pyjarray_check(seq)) {
        PyErr_BadInternalCall();
        return NULL;
    }
    it = PyObject_New(PyJarrayIterObject, &PyJarrayIter_Type);
    if (it == NULL)
        return NULL;
    it->it_index = 0;
    Py_INCREF(seq);
    it->it_seq = (PyJarray_Object *) seq;
    return (PyObject *)it;
}

static void pyjarrayiter_dealloc(PyJarrayIterObject *it) {
    Py_XDECREF(it->it_seq);
    PyObject_Del(it);
}

/* the iterator's __iter()__ */
PyObject* pyjarray_iter_self(PyObject *self) {
    Py_INCREF(self);
    return self;
}

static PyObject *pyjarrayiter_next(PyJarrayIterObject *it) {
    PyJarray_Object *seq;
    PyObject *item;

    assert(it != NULL);
    seq = it->it_seq;
    if (seq == NULL)
        return NULL;

    if (it->it_index < seq->length) {
        item = (PyObject *) pyjarray_item(seq, it->it_index);
        ++it->it_index;
        Py_INCREF(item);
        return item;
    }
    
    Py_DECREF(seq);
    it->it_seq = NULL;
    return NULL;
}

static int pyjarrayiter_len(PyJarrayIterObject *it) {
    Py_ssize_t len;
    if (it->it_seq) {
        len = (int) (it->it_seq->length - it->it_index);
        if (len >= 0)
            return (int) len;
    }
    return 0;
}

static PySequenceMethods pyjarrayiter_as_sequence = {
    (inquiry) pyjarrayiter_len,               /* sq_length */
    0,                                        /* sq_concat */
};

PyObject* pyjarrayiter_getattr(PyObject *one, PyObject *two) {
    return PyObject_GenericGetAttr(one, two);
}

PyTypeObject PyJarrayIter_Type = {
    PyObject_HEAD_INIT(0)
    0,                                        /* ob_size */
    "pyjarrayiterator",                       /* tp_name */
    sizeof(PyJarrayIterObject),               /* tp_basicsize */
    0,                                        /* tp_itemsize */
    /* methods */
    (destructor) pyjarrayiter_dealloc,        /* tp_dealloc */
    0,                                        /* tp_print */
    0,                                        /* tp_getattr */
    0,                                        /* tp_setattr */
    0,                                        /* tp_compare */
    0,                                        /* tp_repr */
    0,                                        /* tp_as_number */
    &pyjarrayiter_as_sequence,                /* tp_as_sequence */
    0,                                        /* tp_as_mapping */
    0,                                        /* tp_hash */
    0,                                        /* tp_call */
    0,                                        /* tp_str */
    (getattrofunc) pyjarrayiter_dealloc,      /* tp_getattro */
    0,                                        /* tp_setattro */
    0,                                        /* tp_as_buffer */
    Py_TPFLAGS_DEFAULT |
    Py_TPFLAGS_HAVE_ITER,                     /* tp_flags */
    0,                                        /* tp_doc */
    0,                                        /* tp_traverse */
    0,                                        /* tp_clear */
    0,                                        /* tp_richcompare */
    0,                                        /* tp_weaklistoffset */
    pyjarray_iter_self,                       /* tp_iter */
    (iternextfunc) pyjarrayiter_next,         /* tp_iternext */
    0,                                        /* tp_methods */
    0,                                        /* tp_members */
    0,                                        /* tp_getset */
    0,                                        /* tp_base */
    0,                                        /* tp_dict */
    0,                                        /* tp_descr_get */
    0,                                        /* tp_descr_set */
};<|MERGE_RESOLUTION|>--- conflicted
+++ resolved
@@ -68,11 +68,7 @@
 
 static void pyjarray_dealloc(PyJarray_Object *self);
 static int pyjarray_init(JNIEnv*, PyJarray_Object*, int, PyObject*);
-<<<<<<< HEAD
-static Py_ssize_t pyjarray_length(PyJarray_Object *self);
-=======
 static int pyjarray_length(PyObject *self);
->>>>>>> 53d5085a
 
 
 // called internally to make new PyJarray_Object instances
@@ -841,11 +837,7 @@
     
     if(self->length < 1) {
         PyErr_Format(PyExc_IndexError,
-<<<<<<< HEAD
-                     "array assignment index out of range: %li", pos);
-=======
                      "array assignment index out of range: %zd", pos);
->>>>>>> 53d5085a
         return NULL;
     }
 
@@ -1287,11 +1279,6 @@
 
 
 static int pyjarray_contains(PyJarray_Object *self, PyObject *el) {
-<<<<<<< HEAD
-    pyembed_get_env();
-    
-=======
->>>>>>> 53d5085a
     int pos = pyjarray_index(self, el);
     if(PyErr_Occurred())
         return -1;
@@ -1303,13 +1290,7 @@
 
 
 // shamelessly taken from listobject.c
-<<<<<<< HEAD
-static PyObject* pyjarray_slice(PyJarray_Object *self,
-                                Py_ssize_t ilow,
-                                Py_ssize_t ihigh) {
-=======
 static PyObject* pyjarray_slice(PyObject *_self, Py_ssize_t ilow, Py_ssize_t ihigh) {
->>>>>>> 53d5085a
     PyJarray_Object *pyarray  = NULL;
     jobjectArray     arrayObj = NULL;
     PyObject        *ret      = NULL;
@@ -1515,11 +1496,6 @@
 
 // shamelessly taken from listobject.c
 static PyObject* pyjarray_subscript(PyJarray_Object *self, PyObject *item) {
-<<<<<<< HEAD
-    pyembed_get_env();
-    
-=======
->>>>>>> 53d5085a
     if(PyInt_Check(item)) {
         long i = PyInt_AS_LONG(item);
         if (i < 0)
@@ -1543,10 +1519,6 @@
 
 static PyObject* pyjarray_str(PyJarray_Object *self) {
     PyObject *ret;
-<<<<<<< HEAD
-    pyembed_get_env();
-=======
->>>>>>> 53d5085a
 
     if(!self->pinnedArray) {
         PyErr_SetString(PyExc_RuntimeError, "No pinned array.");
@@ -1574,15 +1546,9 @@
 
 // -------------------------------------------------- sequence methods
 
-<<<<<<< HEAD
-static Py_ssize_t pyjarray_length(PyJarray_Object *self) {
-    if(self)
-        return self->length;
-=======
 static int pyjarray_length(PyObject *self) {
     if(self && pyjarray_check(self))
         return ((PyJarray_Object *) self)->length;
->>>>>>> 53d5085a
     return 0;
 }
 
