--- conflicted
+++ resolved
@@ -118,17 +118,6 @@
         pylist *= 2
         self.assertSequenceEqual(jlist, pylist)
 
-<<<<<<< HEAD
-    def test_getstringbyindex(self):
-        jlist = ArrayList();
-        jlist.add("string")
-        self.assertEqual(jlist[0], "string")
-
-    def test_getstringbyiterator(self):
-        jlist = ArrayList();
-        jlist.add("string")
-        self.assertEqual(next(iter(jlist)), "string")
-=======
     def test_del(self):
         jlist = makeJavaList()
         pylist = makePythonList()
@@ -144,4 +133,14 @@
         del jlist[-1]
         del pylist[-1]
         self.assertSequenceEqual(jlist, pylist)
->>>>>>> f2efc1b1
+        
+    def test_getstringbyindex(self):
+        jlist = ArrayList();
+        jlist.add("string")
+        self.assertEqual(jlist[0], "string")
+
+    def test_getstringbyiterator(self):
+        jlist = ArrayList();
+        jlist.add("string")
+        self.assertEqual(next(iter(jlist)), "string")
+        