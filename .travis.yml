matrix:
 include:
  - os: linux
    dist: xenial
    language: python
    python: 3.5
  - os: linux
    language: python
    python: 3.6
  - os: linux
    dist: xenial # or later
    language: python
    python: 3.7
  - os: linux
    dist: xenial # or later
    language: python
    python: 3.8
  - os: linux
    dist: xenial # or later
    language: python
    python: 3.9-dev
  - os: linux
    dist: xenial
    language: java
    jdk: openjdk8
  - os: linux
    language: java
    jdk: openjdk9
  - os: linux
    language: java
    jdk: openjdk10
  - os: linux
    language: java
    jdk: openjdk11
  - os: linux
    language: java
    jdk: openjdk12
<<<<<<< HEAD
=======
  - os: linux
    language: java
    jdk: openjdk13
  - os: linux
    language: java
    jdk: openjdk14
   # Force error for earlier detection of python 2.7 windows build problems
  - os: linux
    language: python
    python: 2.7
    env: CFLAGS="-Wdeclaration-after-statement -Werror=declaration-after-statement"
>>>>>>> 8a2746a2
  - os: osx
    language: generic

script: python3 ./setup.py test
<|MERGE_RESOLUTION|>--- conflicted
+++ resolved
@@ -35,20 +35,12 @@
   - os: linux
     language: java
     jdk: openjdk12
-<<<<<<< HEAD
-=======
   - os: linux
     language: java
     jdk: openjdk13
   - os: linux
     language: java
     jdk: openjdk14
-   # Force error for earlier detection of python 2.7 windows build problems
-  - os: linux
-    language: python
-    python: 2.7
-    env: CFLAGS="-Wdeclaration-after-statement -Werror=declaration-after-statement"
->>>>>>> 8a2746a2
   - os: osx
     language: generic
 
